.PHONY: help test test-unit test-integration test-all coverage build run clean lint install-tools

# Default target
help:
	@echo "Available targets:"
	@echo "  make test           - Run unit tests"
	@echo "  make test-unit      - Run unit tests only"
	@echo "  make test-integration - Run integration tests (requires Redis)"
	@echo "  make test-all       - Run all tests"
	@echo "  make coverage       - Run tests with coverage report"
	@echo "  make build          - Build the bot"
	@echo "  make run            - Run the bot"
	@echo "  make clean          - Clean build artifacts"
	@echo "  make lint           - Run linters"
	@echo "  make fmt            - Format code and tidy modules"
	@echo "  make pre-commit     - Run all pre-commit checks (fmt, lint, test)"
	@echo "  make install-tools  - Install development tools"
	@echo ""
	@echo "GitHub workflow:"
	@echo "  make start-issue ISSUE=<num> - Start working on an issue"
	@echo "  make create-pr ISSUE=<num> TITLE=\"<title>\" - Create PR for an issue"

# Test targets
test: test-unit

test-unit:
	@echo "Running unit tests..."
	@go test ./... -short -race -v

test-integration:
	@echo "Running integration tests..."
	@go test ./... -tags=integration -race -v

test-all: test-unit test-integration

# Coverage target
coverage:
	@echo "Running tests with coverage..."
	@go test ./... -short -race -coverprofile=coverage.out
	@go tool cover -html=coverage.out -o coverage.html
	@echo "Coverage report generated: coverage.html"

coverage-integration:
	@echo "Running all tests with coverage..."
	@go test ./... -tags=integration -race -coverprofile=coverage.out
	@go tool cover -html=coverage.out -o coverage.html
	@echo "Coverage report generated: coverage.html"

# Build target
build:
	@echo "Building bot..."
	@go build -o bin/dnd-bot ./cmd/bot

# Run target
run: build
	@echo "Running bot..."
	@./bin/dnd-bot

# Clean target
clean:
	@echo "Cleaning..."
	@rm -rf bin/
	@rm -f coverage.out coverage.html
	@go clean -testcache

# Lint target
lint:
	@echo "Running linters..."
	@golangci-lint run ./...

# Install development tools
install-tools:
	@echo "Installing development tools..."
	@go install github.com/golangci/golangci-lint/cmd/golangci-lint@latest
	@go install github.com/golang/mock/mockgen@latest
	@go install github.com/stretchr/testify@latest

# Generate mocks
generate-mocks:
	@echo "Generating mocks..."
	@PATH="/home/kirk/go/bin:$$PATH" go generate ./...

# Docker targets
docker-build:
	@echo "Building Docker image..."
	@docker build -t dnd-bot-discord:latest .

docker-run:
	@echo "Running bot in Docker..."
	@docker run --rm -it --env-file .env dnd-bot-discord:latest

# Redis for testing
redis-start:
	@echo "Starting Redis for testing..."
	@docker run -d --name dnd-bot-redis -p 6379:6379 redis:alpine

redis-stop:
	@echo "Stopping Redis..."
	@docker stop dnd-bot-redis || true
	@docker rm dnd-bot-redis || true

# Development workflow
dev-test: redis-start test-all redis-stop

# CI/CD simulation
ci: lint test-all

# Format targets
format fmt:
	@echo "Formatting Go code..."
	@go fmt ./...
	@go mod tidy

# Pre-commit checks
.PHONY: pre-commit
pre-commit:
	@echo "Running pre-commit checks..."
	@echo "→ Formatting code..."
	@go fmt ./...
	@echo "→ Tidying modules..."
	@go mod tidy
	@echo "→ Running linter..."
	@golangci-lint run ./...
	@echo "→ Running unit tests..."
	@go test ./... -short -race
<<<<<<< HEAD
	@echo "✓ All pre-commit checks passed!"

# GitHub workflow helpers
.PHONY: start-issue create-pr
start-issue:
	@if [ -z "$(ISSUE)" ]; then \
		echo "Usage: make start-issue ISSUE=<number>"; \
		echo "Example: make start-issue ISSUE=57"; \
		exit 1; \
	fi
	@./scripts/start-issue.sh $(ISSUE)

create-pr:
	@if [ -z "$(ISSUE)" ] || [ -z "$(TITLE)" ]; then \
		echo "Usage: make create-pr ISSUE=<number> TITLE=\"<title>\""; \
		echo "Example: make create-pr ISSUE=57 TITLE=\"Refactor attack logic\""; \
		exit 1; \
	fi
	@./scripts/create-pr.sh $(ISSUE) "$(TITLE)"
=======
	@echo "✓ All pre-commit checks passed!"
>>>>>>> 645f656a
<|MERGE_RESOLUTION|>--- conflicted
+++ resolved
@@ -123,7 +123,6 @@
 	@golangci-lint run ./...
 	@echo "→ Running unit tests..."
 	@go test ./... -short -race
-<<<<<<< HEAD
 	@echo "✓ All pre-commit checks passed!"
 
 # GitHub workflow helpers
@@ -142,7 +141,4 @@
 		echo "Example: make create-pr ISSUE=57 TITLE=\"Refactor attack logic\""; \
 		exit 1; \
 	fi
-	@./scripts/create-pr.sh $(ISSUE) "$(TITLE)"
-=======
-	@echo "✓ All pre-commit checks passed!"
->>>>>>> 645f656a
+	@./scripts/create-pr.sh $(ISSUE) "$(TITLE)"