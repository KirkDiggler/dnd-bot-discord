package discord

import (
	"context"
	"fmt"
	"log"
	"slices"
	"strconv"
	"strings"

	"github.com/KirkDiggler/dnd-bot-discord/internal/dice"
	"github.com/KirkDiggler/dnd-bot-discord/internal/entities"
	"github.com/KirkDiggler/dnd-bot-discord/internal/handlers/discord/combat"
	"github.com/KirkDiggler/dnd-bot-discord/internal/handlers/discord/dnd/character"
	oldcombat "github.com/KirkDiggler/dnd-bot-discord/internal/handlers/discord/dnd/combat"
	"github.com/KirkDiggler/dnd-bot-discord/internal/handlers/discord/dnd/dungeon"
	encounterHandler "github.com/KirkDiggler/dnd-bot-discord/internal/handlers/discord/dnd/encounter"
	"github.com/KirkDiggler/dnd-bot-discord/internal/handlers/discord/dnd/help"
	sessionHandler "github.com/KirkDiggler/dnd-bot-discord/internal/handlers/discord/dnd/session"
	"github.com/KirkDiggler/dnd-bot-discord/internal/handlers/discord/dnd/testcombat"
	"github.com/KirkDiggler/dnd-bot-discord/internal/handlers/discord/helpers"
	"github.com/KirkDiggler/dnd-bot-discord/internal/services"
	characterService "github.com/KirkDiggler/dnd-bot-discord/internal/services/character"
	"github.com/KirkDiggler/dnd-bot-discord/internal/services/encounter"
	"github.com/bwmarrin/discordgo"
	"golang.org/x/text/cases"
	"golang.org/x/text/language"
)

const (
	// equipmentIndexDelimiter is used to separate equipment keys from their index
	// when multiple copies of the same item exist in inventory.
	// This delimiter is chosen to avoid conflicts with item keys that may contain underscores.
	equipmentIndexDelimiter = "|||"
)

// Handler handles all Discord interactions
type Handler struct {
	ServiceProvider                       *services.Provider
	characterCreateHandler                *character.CreateHandler
	characterRaceSelectHandler            *character.RaceSelectHandler
	characterShowClassesHandler           *character.ShowClassesHandler
	characterClassSelectHandler           *character.ClassSelectHandler
	characterAbilityScoresHandler         *character.AbilityScoresHandler
	characterRollAllHandler               *character.RollAllHandler
	characterRollIndividualHandler        *character.RollIndividualHandler
	characterAssignAbilitiesHandler       *character.AssignAbilitiesHandler
	characterProficiencyChoicesHandler    *character.ProficiencyChoicesHandler
	characterSelectProficienciesHandler   *character.SelectProficienciesHandler
	characterEquipmentChoicesHandler      *character.EquipmentChoicesHandler
	characterSelectEquipmentHandler       *character.SelectEquipmentHandler
	characterSelectNestedEquipmentHandler *character.SelectNestedEquipmentHandler
	characterDetailsHandler               *character.CharacterDetailsHandler
	characterListHandler                  *character.ListHandler
	characterShowHandler                  *character.ShowHandler
	characterEquipmentHandler             *character.EquipmentHandler
	characterSheetHandler                 *character.SheetHandler
	characterDeleteHandler                *character.DeleteHandler

	// Session handlers
	sessionCreateHandler *sessionHandler.CreateHandler
	sessionListHandler   *sessionHandler.ListHandler
	sessionJoinHandler   *sessionHandler.JoinHandler
	sessionStartHandler  *sessionHandler.StartHandler
	sessionEndHandler    *sessionHandler.EndHandler
	sessionInfoHandler   *sessionHandler.InfoHandler
	sessionLeaveHandler  *sessionHandler.LeaveHandler

	// Encounter handlers
	encounterAddMonsterHandler *encounterHandler.AddMonsterHandler

	// Test combat handler
	testCombatHandler *testcombat.TestCombatHandler

	// Dungeon handlers
	dungeonStartHandler     *dungeon.StartDungeonHandler
	dungeonJoinHandler      *dungeon.JoinPartyHandler
	dungeonEnterRoomHandler *dungeon.EnterRoomHandler

	// Help handler
	helpHandler *help.HelpHandler

	// Combat handlers
	savingThrowHandler *oldcombat.SavingThrowHandler
	skillCheckHandler  *oldcombat.SkillCheckHandler
	combatHandler      *combat.Handler
}

// HandlerConfig holds configuration for the Discord handler
type HandlerConfig struct {
	ServiceProvider *services.Provider
}

// NewHandler creates a new Discord handler
func NewHandler(cfg *HandlerConfig) *Handler {
	return &Handler{
		ServiceProvider: cfg.ServiceProvider,
		characterCreateHandler: character.NewCreateHandler(&character.CreateHandlerConfig{
			CharacterService: cfg.ServiceProvider.CharacterService,
		}),
		characterRaceSelectHandler: character.NewRaceSelectHandler(&character.RaceSelectHandlerConfig{
			CharacterService: cfg.ServiceProvider.CharacterService,
		}),
		characterShowClassesHandler: character.NewShowClassesHandler(&character.ShowClassesHandlerConfig{
			CharacterService: cfg.ServiceProvider.CharacterService,
		}),
		characterClassSelectHandler: character.NewClassSelectHandler(&character.ClassSelectHandlerConfig{
			CharacterService: cfg.ServiceProvider.CharacterService,
		}),
		characterAbilityScoresHandler: character.NewAbilityScoresHandler(&character.AbilityScoresHandlerConfig{
			CharacterService: cfg.ServiceProvider.CharacterService,
		}),
		characterRollAllHandler: character.NewRollAllHandler(&character.RollAllHandlerConfig{
			CharacterService: cfg.ServiceProvider.CharacterService,
		}),
		characterRollIndividualHandler: character.NewRollIndividualHandler(&character.RollIndividualHandlerConfig{
			CharacterService: cfg.ServiceProvider.CharacterService,
		}),
		characterAssignAbilitiesHandler: character.NewAssignAbilitiesHandler(&character.AssignAbilitiesHandlerConfig{
			CharacterService: cfg.ServiceProvider.CharacterService,
		}),
		characterProficiencyChoicesHandler: character.NewProficiencyChoicesHandler(&character.ProficiencyChoicesHandlerConfig{
			CharacterService: cfg.ServiceProvider.CharacterService,
		}),
		characterSelectProficienciesHandler: character.NewSelectProficienciesHandler(&character.SelectProficienciesHandlerConfig{
			CharacterService: cfg.ServiceProvider.CharacterService,
		}),
		characterEquipmentChoicesHandler: character.NewEquipmentChoicesHandler(&character.EquipmentChoicesHandlerConfig{
			CharacterService: cfg.ServiceProvider.CharacterService,
		}),
		characterSelectEquipmentHandler: character.NewSelectEquipmentHandler(&character.SelectEquipmentHandlerConfig{
			CharacterService: cfg.ServiceProvider.CharacterService,
		}),
		characterSelectNestedEquipmentHandler: character.NewSelectNestedEquipmentHandler(&character.SelectNestedEquipmentHandlerConfig{
			CharacterService: cfg.ServiceProvider.CharacterService,
		}),
		characterDetailsHandler: character.NewCharacterDetailsHandler(&character.CharacterDetailsHandlerConfig{
			CharacterService: cfg.ServiceProvider.CharacterService,
		}),
		characterListHandler: character.NewListHandler(cfg.ServiceProvider),
		characterShowHandler: character.NewShowHandler(cfg.ServiceProvider),
		characterEquipmentHandler: character.NewEquipmentHandler(&character.EquipmentHandlerConfig{
			ServiceProvider: cfg.ServiceProvider,
		}),
		characterSheetHandler:  character.NewSheetHandler(cfg.ServiceProvider),
		characterDeleteHandler: character.NewDeleteHandler(cfg.ServiceProvider),

		// Initialize session handlers
		sessionCreateHandler: sessionHandler.NewCreateHandler(cfg.ServiceProvider),
		sessionListHandler:   sessionHandler.NewListHandler(cfg.ServiceProvider),
		sessionJoinHandler:   sessionHandler.NewJoinHandler(cfg.ServiceProvider),
		sessionStartHandler:  sessionHandler.NewStartHandler(cfg.ServiceProvider),
		sessionEndHandler:    sessionHandler.NewEndHandler(cfg.ServiceProvider),
		sessionInfoHandler:   sessionHandler.NewInfoHandler(cfg.ServiceProvider),
		sessionLeaveHandler:  sessionHandler.NewLeaveHandler(cfg.ServiceProvider),

		// Initialize encounter handlers
		encounterAddMonsterHandler: encounterHandler.NewAddMonsterHandler(cfg.ServiceProvider),

		// Initialize test combat handler
		testCombatHandler: testcombat.NewTestCombatHandler(cfg.ServiceProvider),

		// Initialize dungeon handlers
		dungeonStartHandler:     dungeon.NewStartDungeonHandler(cfg.ServiceProvider),
		dungeonJoinHandler:      dungeon.NewJoinPartyHandler(cfg.ServiceProvider),
		dungeonEnterRoomHandler: dungeon.NewEnterRoomHandler(cfg.ServiceProvider),

		// Initialize help handler
		helpHandler: help.NewHelpHandler(),

		// Initialize combat handlers
		savingThrowHandler: oldcombat.NewSavingThrowHandler(&oldcombat.SavingThrowHandlerConfig{
			CharacterService: cfg.ServiceProvider.CharacterService,
			EncounterService: cfg.ServiceProvider.EncounterService,
		}),
		skillCheckHandler: oldcombat.NewSkillCheckHandler(&oldcombat.SkillCheckHandlerConfig{
			CharacterService: cfg.ServiceProvider.CharacterService,
		}),
		combatHandler: combat.NewHandler(cfg.ServiceProvider.EncounterService, cfg.ServiceProvider.AbilityService),
	}
}

// RegisterCommands registers all slash commands with Discord
func (h *Handler) RegisterCommands(s *discordgo.Session, guildID string) error {
	commands := []*discordgo.ApplicationCommand{
		{
			Name:        "dnd",
			Description: "D&D 5e bot commands",
			Options: []*discordgo.ApplicationCommandOption{
				{
					Name:        "character",
					Description: "Character management commands",
					Type:        discordgo.ApplicationCommandOptionSubCommandGroup,
					Options: []*discordgo.ApplicationCommandOption{
						{
							Name:        "create",
							Description: "Create a new character",
							Type:        discordgo.ApplicationCommandOptionSubCommand,
						},
						{
							Name:        "list",
							Description: "List all your characters",
							Type:        discordgo.ApplicationCommandOptionSubCommand,
						},
						{
							Name:        "delete",
							Description: "Delete one of your characters",
							Type:        discordgo.ApplicationCommandOptionSubCommand,
						},
						{
							Name:        "equip",
							Description: "Equip a weapon or shield",
							Type:        discordgo.ApplicationCommandOptionSubCommand,
							Options: []*discordgo.ApplicationCommandOption{
								{
									Type:        discordgo.ApplicationCommandOptionString,
									Name:        "character_id",
									Description: "Character ID",
									Required:    true,
								},
								{
<<<<<<< HEAD
									Type:         discordgo.ApplicationCommandOptionString,
									Name:         "item",
									Description:  "Weapon or shield key (e.g., 'longsword', 'shield')",
									Required:     true,
									Autocomplete: true,
=======
									Type:        discordgo.ApplicationCommandOptionString,
									Name:        "item",
									Description: "Weapon or shield key (e.g., 'longsword', 'shield')",
									Required:    true,
>>>>>>> f798e82d
								},
							},
						},
						{
							Name:        "unequip",
							Description: "Unequip an item from a slot",
							Type:        discordgo.ApplicationCommandOptionSubCommand,
							Options: []*discordgo.ApplicationCommandOption{
								{
									Type:        discordgo.ApplicationCommandOptionString,
									Name:        "character_id",
									Description: "Character ID",
									Required:    true,
								},
								{
									Type:        discordgo.ApplicationCommandOptionString,
									Name:        "slot",
									Description: "Slot to unequip (main-hand, off-hand, body)",
									Required:    true,
									Choices: []*discordgo.ApplicationCommandOptionChoice{
										{Name: "Main Hand", Value: "main-hand"},
										{Name: "Off Hand", Value: "off-hand"},
										{Name: "Body", Value: "body"},
									},
								},
							},
						},
						{
							Name:        "inventory",
							Description: "Show character's inventory",
							Type:        discordgo.ApplicationCommandOptionSubCommand,
							Options: []*discordgo.ApplicationCommandOption{
								{
									Type:        discordgo.ApplicationCommandOptionString,
									Name:        "character_id",
									Description: "Character ID",
									Required:    true,
								},
							},
						},
					},
				},
				{
					Name:        "session",
					Description: "Session management commands",
					Type:        discordgo.ApplicationCommandOptionSubCommandGroup,
					Options: []*discordgo.ApplicationCommandOption{
						{
							Name:        "create",
							Description: "Create a new game session",
							Type:        discordgo.ApplicationCommandOptionSubCommand,
							Options: []*discordgo.ApplicationCommandOption{
								{
									Type:        discordgo.ApplicationCommandOptionString,
									Name:        "name",
									Description: "Session name",
									Required:    true,
								},
								{
									Type:        discordgo.ApplicationCommandOptionString,
									Name:        "description",
									Description: "Session description (optional)",
									Required:    false,
								},
							},
						},
						{
							Name:        "list",
							Description: "List all your sessions",
							Type:        discordgo.ApplicationCommandOptionSubCommand,
						},
						{
							Name:        "join",
							Description: "Join a session with invite code",
							Type:        discordgo.ApplicationCommandOptionSubCommand,
							Options: []*discordgo.ApplicationCommandOption{
								{
									Type:        discordgo.ApplicationCommandOptionString,
									Name:        "code",
									Description: "Invite code",
									Required:    true,
								},
							},
						},
						{
							Name:        "info",
							Description: "Show info about your current session",
							Type:        discordgo.ApplicationCommandOptionSubCommand,
						},
						{
							Name:        "start",
							Description: "Start a session (DM only)",
							Type:        discordgo.ApplicationCommandOptionSubCommand,
							Options: []*discordgo.ApplicationCommandOption{
								{
									Type:        discordgo.ApplicationCommandOptionString,
									Name:        "id",
									Description: "Session ID (optional if you have only one session)",
									Required:    false,
								},
							},
						},
						{
							Name:        "end",
							Description: "End a session (DM only)",
							Type:        discordgo.ApplicationCommandOptionSubCommand,
							Options: []*discordgo.ApplicationCommandOption{
								{
									Type:        discordgo.ApplicationCommandOptionString,
									Name:        "id",
									Description: "Session ID (optional if you have only one session)",
									Required:    false,
								},
							},
						},
						{
							Name:        "leave",
							Description: "Leave all your active sessions",
							Type:        discordgo.ApplicationCommandOptionSubCommand,
						},
					},
				},
				{
					Name:        "encounter",
					Description: "Encounter and combat management",
					Type:        discordgo.ApplicationCommandOptionSubCommandGroup,
					Options: []*discordgo.ApplicationCommandOption{
						{
							Name:        "add",
							Description: "Add a monster to the encounter",
							Type:        discordgo.ApplicationCommandOptionSubCommand,
							Options: []*discordgo.ApplicationCommandOption{
								{
									Type:        discordgo.ApplicationCommandOptionString,
									Name:        "monster",
									Description: "Monster name to search for",
									Required:    true,
								},
							},
						},
					},
				},
				{
					Name:        "help",
					Description: "Get help on using the bot",
					Type:        discordgo.ApplicationCommandOptionSubCommand,
					Options: []*discordgo.ApplicationCommandOption{
						{
							Type:        discordgo.ApplicationCommandOptionString,
							Name:        "topic",
							Description: "Specific help topic (character, session, encounter, combat)",
							Required:    false,
						},
					},
				},
				{
					Name:        "testcombat",
					Description: "Start a quick test combat session (bot as DM)",
					Type:        discordgo.ApplicationCommandOptionSubCommand,
					Options: []*discordgo.ApplicationCommandOption{
						{
							Type:        discordgo.ApplicationCommandOptionString,
							Name:        "monster",
							Description: "Monster to fight (default: goblin)",
							Required:    false,
						},
					},
				},
				{
					Name:        "dungeon",
					Description: "Start a cooperative dungeon delve with friends",
					Type:        discordgo.ApplicationCommandOptionSubCommand,
					Options: []*discordgo.ApplicationCommandOption{
						{
							Type:        discordgo.ApplicationCommandOptionString,
							Name:        "difficulty",
							Description: "Dungeon difficulty (easy, medium, hard)",
							Required:    false,
							Choices: []*discordgo.ApplicationCommandOptionChoice{
								{Name: "Easy", Value: "easy"},
								{Name: "Medium", Value: "medium"},
								{Name: "Hard", Value: "hard"},
							},
						},
					},
				},
			},
		},
	}

	// Use BulkOverwrite to ensure clean command registration
	// This replaces ALL commands, removing any outdated ones
	_, err := s.ApplicationCommandBulkOverwrite(s.State.User.ID, guildID, commands)
	if err != nil {
		return fmt.Errorf("failed to register commands: %w", err)
	}

	log.Printf("Successfully registered %d commands using BulkOverwrite", len(commands))

	return nil
}

// HandleInteraction handles all Discord interactions
func (h *Handler) HandleInteraction(s *discordgo.Session, i *discordgo.InteractionCreate) {
	switch i.Type {
	case discordgo.InteractionApplicationCommand:
		h.handleCommand(s, i)
	case discordgo.InteractionApplicationCommandAutocomplete:
		h.handleAutocomplete(s, i)
	case discordgo.InteractionMessageComponent:
		h.handleComponent(s, i)
	case discordgo.InteractionModalSubmit:
		h.handleModalSubmit(s, i)
	}
}

// handleCommand handles slash command interactions
func (h *Handler) handleCommand(s *discordgo.Session, i *discordgo.InteractionCreate) {
	data := i.ApplicationCommandData()

	// Check for /dnd command
	if data.Name != "dnd" {
		return
	}

	// Check for subcommand group
	if len(data.Options) == 0 {
		return
	}

	subcommandGroup := data.Options[0]

	// Handle direct subcommands (like help)
	if subcommandGroup.Type == discordgo.ApplicationCommandOptionSubCommand {
		switch subcommandGroup.Name {
		case "help":
			// Get topic from options if provided
			var topic string
			for _, opt := range subcommandGroup.Options {
				if opt.Name == "topic" {
					topic = opt.StringValue()
					break
				}
			}
			req := &help.HelpRequest{
				Session:     s,
				Interaction: i,
				Topic:       topic,
			}
			if err := h.helpHandler.Handle(req); err != nil {
				log.Printf("Error handling help command: %v", err)
			}
		case "testcombat":
			// Get monster from options if provided
			var monster string
			for _, opt := range subcommandGroup.Options {
				if opt.Name == "monster" {
					monster = opt.StringValue()
					break
				}
			}
			req := &testcombat.TestCombatRequest{
				Session:     s,
				Interaction: i,
				MonsterName: monster,
			}
			if err := h.testCombatHandler.Handle(req); err != nil {
				log.Printf("Error handling test combat: %v", err)
			}
		case "dungeon":
			// Get difficulty from options if provided
			difficulty := "medium" // default
			for _, opt := range subcommandGroup.Options {
				if opt.Name == "difficulty" {
					difficulty = opt.StringValue()
					break
				}
			}
			req := &dungeon.StartDungeonRequest{
				Session:     s,
				Interaction: i,
				Difficulty:  difficulty,
			}
			if err := h.dungeonStartHandler.Handle(req); err != nil {
				log.Printf("Error handling dungeon start: %v", err)
			}
		}
		return
	}

	// Handle subcommand groups
	if subcommandGroup.Name == "character" && len(subcommandGroup.Options) > 0 {
		subcommand := subcommandGroup.Options[0]

		switch subcommand.Name {
		case "create":
			req := &character.CreateRequest{
				Session:     s,
				Interaction: i,
			}
			if err := h.characterCreateHandler.Handle(req); err != nil {
				log.Printf("Error handling character create: %v", err)
			}
		case "list":
			req := &character.ListRequest{
				Session:     s,
				Interaction: i,
			}
			if err := h.characterListHandler.Handle(req); err != nil {
				log.Printf("Error handling character list: %v", err)
			}
		case "delete":
			req := &character.DeleteRequest{
				Session:     s,
				Interaction: i,
			}
			if err := h.characterDeleteHandler.Handle(req); err != nil {
				log.Printf("Error handling character delete: %v", err)
			}
		case "equip":
			if err := h.characterEquipmentHandler.HandleEquip(s, i); err != nil {
				log.Printf("Error handling character equip: %v", err)
			}
		case "unequip":
			if err := h.characterEquipmentHandler.HandleUnequip(s, i); err != nil {
				log.Printf("Error handling character unequip: %v", err)
			}
		case "inventory":
			if err := h.characterEquipmentHandler.HandleInventory(s, i); err != nil {
				log.Printf("Error handling character inventory: %v", err)
			}
		}
	} else if subcommandGroup.Name == "session" && len(subcommandGroup.Options) > 0 {
		subcommand := subcommandGroup.Options[0]

		switch subcommand.Name {
		case "create":
			// Get name and description from options
			var name, description string
			for _, opt := range subcommand.Options {
				switch opt.Name {
				case "name":
					name = opt.StringValue()
				case "description":
					description = opt.StringValue()
				}
			}
			req := &sessionHandler.CreateRequest{
				Session:     s,
				Interaction: i,
				Name:        name,
				Description: description,
			}
			if err := h.sessionCreateHandler.Handle(req); err != nil {
				log.Printf("Error handling session create: %v", err)
			}
		case "list":
			req := &sessionHandler.ListRequest{
				Session:     s,
				Interaction: i,
			}
			if err := h.sessionListHandler.Handle(req); err != nil {
				log.Printf("Error handling session list: %v", err)
			}
		case "join":
			// Get invite code from options
			var code string
			for _, opt := range subcommand.Options {
				if opt.Name == "code" {
					code = opt.StringValue()
					break
				}
			}
			req := &sessionHandler.JoinRequest{
				Session:     s,
				Interaction: i,
				InviteCode:  code,
			}
			if err := h.sessionJoinHandler.Handle(req); err != nil {
				log.Printf("Error handling session join: %v", err)
			}
		case "info":
			req := &sessionHandler.InfoRequest{
				Session:     s,
				Interaction: i,
			}
			if err := h.sessionInfoHandler.Handle(req); err != nil {
				log.Printf("Error handling session info: %v", err)
			}
		case "start":
			// Get session ID from options (optional)
			var sessionID string
			for _, opt := range subcommand.Options {
				if opt.Name == "id" {
					sessionID = opt.StringValue()
					break
				}
			}

			// If no session ID provided, try to find the user's session
			if sessionID == "" {
				sessions, err := h.ServiceProvider.SessionService.ListUserSessions(context.Background(), i.Member.User.ID)
				if err == nil && len(sessions) == 1 {
					sessionID = sessions[0].ID
				} else if len(sessions) > 1 {
					// User has multiple sessions, they need to specify
					err := s.InteractionRespond(i.Interaction, &discordgo.InteractionResponse{
						Type: discordgo.InteractionResponseChannelMessageWithSource,
						Data: &discordgo.InteractionResponseData{
							Content: "❌ You have multiple sessions. Please specify the session ID.",
							Flags:   discordgo.MessageFlagsEphemeral,
						},
					})
					if err != nil {
						log.Printf("Error responding to start command: %v", err)
					}
					return
				}
			}

			req := &sessionHandler.StartRequest{
				Session:     s,
				Interaction: i,
				SessionID:   sessionID,
			}
			if err := h.sessionStartHandler.Handle(req); err != nil {
				log.Printf("Error handling session start: %v", err)
			}
		case "end":
			// Get session ID from options (optional)
			var sessionID string
			for _, opt := range subcommand.Options {
				if opt.Name == "id" {
					sessionID = opt.StringValue()
					break
				}
			}

			// If no session ID provided, try to find the user's session
			if sessionID == "" {
				sessions, err := h.ServiceProvider.SessionService.ListUserSessions(context.Background(), i.Member.User.ID)
				if err == nil && len(sessions) == 1 {
					sessionID = sessions[0].ID
				} else if len(sessions) > 1 {
					// User has multiple sessions, they need to specify
					err := s.InteractionRespond(i.Interaction, &discordgo.InteractionResponse{
						Type: discordgo.InteractionResponseChannelMessageWithSource,
						Data: &discordgo.InteractionResponseData{
							Content: "❌ You have multiple sessions. Please specify the session ID.",
							Flags:   discordgo.MessageFlagsEphemeral,
						},
					})
					if err != nil {
						log.Printf("Error responding to end command: %v", err)
					}
					return
				}
			}

			req := &sessionHandler.EndRequest{
				Session:     s,
				Interaction: i,
				SessionID:   sessionID,
			}
			if err := h.sessionEndHandler.Handle(req); err != nil {
				log.Printf("Error handling session end: %v", err)
			}
		case "leave":
			req := &sessionHandler.LeaveRequest{
				Session:     s,
				Interaction: i,
			}
			if err := h.sessionLeaveHandler.Handle(req); err != nil {
				log.Printf("Error handling session leave: %v", err)
			}
		}
	} else if subcommandGroup.Name == "encounter" && len(subcommandGroup.Options) > 0 {
		subcommand := subcommandGroup.Options[0]

		if subcommand.Name == "add" {
			// Get monster name from options
			var monsterQuery string
			for _, opt := range subcommand.Options {
				if opt.Name == "monster" {
					monsterQuery = opt.StringValue()
					break
				}
			}

			req := &encounterHandler.AddMonsterRequest{
				Session:     s,
				Interaction: i,
				Query:       monsterQuery,
			}
			if err := h.encounterAddMonsterHandler.Handle(req); err != nil {
				log.Printf("Error handling add monster: %v", err)
			}
		}
	}
}

// handleAutocomplete handles autocomplete interactions for slash commands
func (h *Handler) handleAutocomplete(s *discordgo.Session, i *discordgo.InteractionCreate) {
	data := i.ApplicationCommandData()

	// Only handle autocomplete for the equip command
	if data.Name == "dnd" && len(data.Options) > 0 && data.Options[0].Name == "character" {
		if len(data.Options[0].Options) > 0 && data.Options[0].Options[0].Name == "equip" {
			// Find which option is focused (being typed)
			var characterID string
			var focusedOption *discordgo.ApplicationCommandInteractionDataOption

			for _, opt := range data.Options[0].Options[0].Options {
				if opt.Name == "character_id" && opt.StringValue() != "" {
					characterID = opt.StringValue()
				}
				if opt.Focused {
					focusedOption = opt
				}
			}

			// If the item field is focused and we have a character ID
			if focusedOption != nil && focusedOption.Name == "item" && characterID != "" {
				// Get the character to see their inventory
				char, err := h.ServiceProvider.CharacterService.GetByID(characterID)
				if err != nil {
					log.Printf("Failed to get character for autocomplete: %v", err)
					// Return empty choices on error
					if respErr := s.InteractionRespond(i.Interaction, &discordgo.InteractionResponse{
						Type: discordgo.InteractionApplicationCommandAutocompleteResult,
						Data: &discordgo.InteractionResponseData{
							Choices: []*discordgo.ApplicationCommandOptionChoice{},
						},
					}); respErr != nil {
						log.Printf("Error sending empty autocomplete response: %v", respErr)
					}
					return
				}

				// Build choices from character's inventory
				choices := []*discordgo.ApplicationCommandOptionChoice{}
				currentInput := strings.ToLower(focusedOption.StringValue())

				// Add weapons
				if weapons, exists := char.Inventory[entities.EquipmentTypeWeapon]; exists {
					for _, weapon := range weapons {
						weaponKey := weapon.GetKey()
						weaponName := weapon.GetName()

						// Filter based on current input
						if currentInput == "" ||
							strings.Contains(strings.ToLower(weaponKey), currentInput) ||
							strings.Contains(strings.ToLower(weaponName), currentInput) {
							choices = append(choices, &discordgo.ApplicationCommandOptionChoice{
								Name:  fmt.Sprintf("%s (%s)", weaponName, weaponKey),
								Value: weaponKey,
							})
						}
					}
				}

				// Add shields
				if armors, exists := char.Inventory[entities.EquipmentTypeArmor]; exists {
					for _, armor := range armors {
						if armorItem, ok := armor.(*entities.Armor); ok && armorItem.ArmorCategory == entities.ArmorCategoryShield {
							shieldKey := armor.GetKey()
							shieldName := armor.GetName()

							// Filter based on current input
							if currentInput == "" ||
								strings.Contains(strings.ToLower(shieldKey), currentInput) ||
								strings.Contains(strings.ToLower(shieldName), currentInput) {
								choices = append(choices, &discordgo.ApplicationCommandOptionChoice{
									Name:  fmt.Sprintf("%s (%s)", shieldName, shieldKey),
									Value: shieldKey,
								})
							}
						}
					}
				}

				// Discord limits to 25 choices
				if len(choices) > 25 {
					choices = choices[:25]
				}

				// Send autocomplete response
				err = s.InteractionRespond(i.Interaction, &discordgo.InteractionResponse{
					Type: discordgo.InteractionApplicationCommandAutocompleteResult,
					Data: &discordgo.InteractionResponseData{
						Choices: choices,
					},
				})
				if err != nil {
					log.Printf("Error sending autocomplete response: %v", err)
				}
			}
		}
	}
}

// handleComponent handles message component interactions (buttons, select menus)
func (h *Handler) handleComponent(s *discordgo.Session, i *discordgo.InteractionCreate) {
	customID := i.MessageComponentData().CustomID

	// Parse custom ID format: "context:action:data"
	// e.g., "character_create:race_select"

	// Split the custom ID to parse it
	parts := strings.Split(customID, ":")
	if len(parts) < 2 {
		return
	}

	ctx := parts[0]
	action := parts[1]

	if ctx == "character_create" {
		switch action {
		case "race_select":
			// Get selected value
			if len(i.MessageComponentData().Values) > 0 {
				req := &character.RaceSelectRequest{
					Session:     s,
					Interaction: i,
					RaceKey:     i.MessageComponentData().Values[0],
				}
				if err := h.characterRaceSelectHandler.Handle(req); err != nil {
					log.Printf("Error handling race selection: %v", err)
				}
			}
		case "show_classes":
			if len(parts) >= 3 {
				req := &character.ShowClassesRequest{
					Session:     s,
					Interaction: i,
					RaceKey:     parts[2],
				}
				if err := h.characterShowClassesHandler.Handle(req); err != nil {
					log.Printf("Error handling show classes: %v", err)
				}
			}
		case "class_select":
			if len(parts) >= 3 && len(i.MessageComponentData().Values) > 0 {
				req := &character.ClassSelectRequest{
					Session:     s,
					Interaction: i,
					RaceKey:     parts[2],
					ClassKey:    i.MessageComponentData().Values[0],
				}
				if err := h.characterClassSelectHandler.Handle(req); err != nil {
					log.Printf("Error handling class selection: %v", err)
				}
			}
		case "ability_scores":
			if len(parts) >= 4 {
				// Update draft with race and class when we reach ability scores
				draftChar, err := h.ServiceProvider.CharacterService.GetOrCreateDraftCharacter(
					context.Background(),
					i.Member.User.ID,
					i.GuildID,
				)
				if err == nil {
					raceKey := parts[2]
					classKey := parts[3]
					_, err = h.ServiceProvider.CharacterService.UpdateDraftCharacter(
						context.Background(),
						draftChar.ID,
						&characterService.UpdateDraftInput{
							RaceKey:  &raceKey,
							ClassKey: &classKey,
						},
					)
					if err != nil {
						log.Printf("Error updating draft with race/class: %v", err)
					}
				}

				req := &character.AbilityScoresRequest{
					Session:     s,
					Interaction: i,
					RaceKey:     parts[2],
					ClassKey:    parts[3],
				}
				if err := h.characterAbilityScoresHandler.Handle(req); err != nil {
					log.Printf("Error handling ability scores: %v", err)
				}
			}
		case "roll_all":
			if len(parts) >= 4 {
				req := &character.RollAllRequest{
					Session:     s,
					Interaction: i,
					RaceKey:     parts[2],
					ClassKey:    parts[3],
				}
				if err := h.characterRollAllHandler.Handle(req); err != nil {
					log.Printf("Error handling roll all: %v", err)
				}
			}
		case "roll_individual":
			if len(parts) >= 4 {
				rollIndex := 0
				if len(parts) >= 5 {
					if idx, err := strconv.Atoi(parts[4]); err == nil {
						rollIndex = idx
					}
				}
				req := &character.RollIndividualRequest{
					Session:     s,
					Interaction: i,
					RaceKey:     parts[2],
					ClassKey:    parts[3],
					RollIndex:   rollIndex,
				}
				if err := h.characterRollIndividualHandler.Handle(req); err != nil {
					log.Printf("Error handling roll individual: %v", err)
				}
			}
		case "start_assign":
			if len(parts) >= 4 {
				req := &character.AssignAbilitiesRequest{
					Session:     s,
					Interaction: i,
					RaceKey:     parts[2],
					ClassKey:    parts[3],
				}
				if err := h.characterAssignAbilitiesHandler.Handle(req); err != nil {
					log.Printf("Error handling start assign: %v", err)
				}
			}
		case "assign_ability":
			// This handles individual ability assignments
			// The assignments will be parsed in the handler itself
			if len(parts) >= 4 {
				req := &character.AssignAbilitiesRequest{
					Session:     s,
					Interaction: i,
					RaceKey:     parts[2],
					ClassKey:    parts[3],
					// RolledScores and Assignments will be reconstructed from the current message
				}
				if err := h.characterAssignAbilitiesHandler.Handle(req); err != nil {
					log.Printf("Error handling assign ability: %v", err)
				}
			}
		case "show_assign":
			// This shows the dropdown for a specific ability
			if len(parts) >= 4 {
				req := &character.AssignAbilitiesRequest{
					Session:     s,
					Interaction: i,
					RaceKey:     parts[2],
					ClassKey:    parts[3],
					// RolledScores and Assignments will be reconstructed from the current message
				}
				if err := h.characterAssignAbilitiesHandler.Handle(req); err != nil {
					log.Printf("Error handling show assign: %v", err)
				}
			}
		case "auto_assign":
			// Auto-assign ability scores based on class
			if len(parts) >= 4 {
				req := &character.AssignAbilitiesRequest{
					Session:     s,
					Interaction: i,
					RaceKey:     parts[2],
					ClassKey:    parts[3],
					AutoAssign:  true,
				}
				if err := h.characterAssignAbilitiesHandler.Handle(req); err != nil {
					log.Printf("Error handling auto assign: %v", err)
				}
			}
		case "confirm_abilities":
			// Save ability scores to draft character before moving to proficiency choices
			if len(parts) >= 4 {
				// First check if we already have ability scores saved
				draftChar, err := h.ServiceProvider.CharacterService.GetOrCreateDraftCharacter(
					context.Background(),
					i.Member.User.ID,
					i.GuildID,
				)

				// If we already have ability scores, skip parsing and go straight to proficiencies
				if err == nil && draftChar.Attributes != nil && len(draftChar.Attributes) == 6 {
					log.Printf("Ability scores already saved, moving to proficiencies")
					req := &character.ProficiencyChoicesRequest{
						Session:     s,
						Interaction: i,
						RaceKey:     parts[2],
						ClassKey:    parts[3],
					}
					if err := h.characterProficiencyChoicesHandler.Handle(req); err != nil {
						log.Printf("Error handling confirm abilities: %v", err)
					}
					return
				}

				// Parse ability scores from the current message embed
				abilityScores := make(map[string]int)
				if i.Message != nil && len(i.Message.Embeds) > 0 {
					embed := i.Message.Embeds[0]
					for _, field := range embed.Fields {
						if field.Name == "💪 Physical" || field.Name == "🧠 Mental" {
							// Parse ability scores from the field
							lines := strings.Split(field.Value, "\n")
							for _, line := range lines {
								// Parse lines like "**STR:** 17 (+2) = 19 [+4]" or "**STR:** 17 [+3]"
								if !strings.Contains(line, ":") && strings.Contains(line, "_Not assigned_") {
									continue
								}

								subParts := strings.Split(line, ":")
								ability := strings.Trim(strings.Trim(subParts[0], "*"), " ")
								scoreStr := strings.TrimSpace(subParts[1])
								// Extract just the base score
								if idx := strings.Index(scoreStr, " "); idx > 0 {
									scoreStr = scoreStr[:idx]
								}
								if score, err := strconv.Atoi(scoreStr); err == nil {
									abilityScores[ability] = score
								}
							}
						}
					}
				}

				// Get draft character and update with ability scores
				log.Printf("Parsed ability scores: %+v", abilityScores)
				if len(abilityScores) == 6 {
					draftChar, err := h.ServiceProvider.CharacterService.GetOrCreateDraftCharacter(
						context.Background(),
						i.Member.User.ID,
						i.GuildID,
					)
					if err == nil {
						log.Printf("Updating draft character %s with ability scores and race/class", draftChar.ID)
						raceKey := parts[2]
						classKey := parts[3]
						_, err = h.ServiceProvider.CharacterService.UpdateDraftCharacter(
							context.Background(),
							draftChar.ID,
							&characterService.UpdateDraftInput{
								AbilityScores: abilityScores,
								RaceKey:       &raceKey,
								ClassKey:      &classKey,
							},
						)
						if err != nil {
							log.Printf("Error updating draft with ability scores: %v", err)
						} else {
							log.Printf("Successfully updated draft with ability scores and race/class")
						}
					} else {
						log.Printf("Error getting draft character: %v", err)
					}
				} else {
					log.Printf("Warning: Only parsed %d ability scores, expected 6", len(abilityScores))
				}

				// Move to proficiency choices
				req := &character.ProficiencyChoicesRequest{
					Session:     s,
					Interaction: i,
					RaceKey:     parts[2],
					ClassKey:    parts[3],
				}
				if err := h.characterProficiencyChoicesHandler.Handle(req); err != nil {
					log.Printf("Error handling confirm abilities: %v", err)
				}
			}
		case "select_proficiencies":
			// Show proficiency selection interface
			if len(parts) >= 4 {
				req := &character.SelectProficienciesRequest{
					Session:     s,
					Interaction: i,
					RaceKey:     parts[2],
					ClassKey:    parts[3],
					ChoiceIndex: 0,
					ChoiceType:  "class",
				}
				if err := h.characterSelectProficienciesHandler.Handle(req); err != nil {
					log.Printf("Error handling select proficiencies: %v", err)
				}
			}
		case "confirm_proficiency":
			// Handle proficiency selection and save to draft
			if len(parts) >= 6 {
				// Get the draft character
				draftChar, err := h.ServiceProvider.CharacterService.GetOrCreateDraftCharacter(
					context.Background(),
					i.Member.User.ID,
					i.GuildID,
				)
				if err != nil {
					log.Printf("Error getting draft character: %v", err)
				} else {
					// Get current proficiencies and add new ones
					selectedProfs := i.MessageComponentData().Values
					log.Printf("Selected proficiencies: %v", selectedProfs)

					// Get existing proficiencies if any
					existingProfs := []string{}
					if draftChar.Proficiencies != nil {
						for _, profList := range draftChar.Proficiencies {
							for _, prof := range profList {
								existingProfs = append(existingProfs, prof.Key)
							}
						}
					}

					// Combine existing and new proficiencies
					allProfs := slices.Concat(existingProfs, selectedProfs)

					// Update the draft with selected proficiencies
					_, err = h.ServiceProvider.CharacterService.UpdateDraftCharacter(
						context.Background(),
						draftChar.ID,
						&characterService.UpdateDraftInput{
							Proficiencies: allProfs,
						},
					)
					if err != nil {
						log.Printf("Error updating draft with proficiencies: %v", err)
					} else {
						log.Printf("Successfully updated draft with proficiencies")
					}
				}

				// Parse choice type and index
				choiceType := parts[4]
				choiceIndex, err := strconv.Atoi(parts[5])
				if err != nil {
					log.Printf("Error converting choice index to int: %v", err)
					return
				}

				// Check if there are more proficiency choices to make
				race, err := h.ServiceProvider.CharacterService.GetRace(context.Background(), parts[2])
				if err != nil {
					log.Printf("Error getting race: %v", err)
					return
				}
				class, err := h.ServiceProvider.CharacterService.GetClass(context.Background(), parts[3])
				if err != nil {
					log.Printf("Error getting class: %v", err)
					return
				}

				// Determine if we need to show more choices
				hasMoreChoices := false
				nextChoiceType := choiceType
				nextChoiceIndex := choiceIndex + 1

				if choiceType == "class" && class != nil {
					if nextChoiceIndex < len(class.ProficiencyChoices) {
						hasMoreChoices = true
					} else if race != nil && race.StartingProficiencyOptions != nil {
						// Move to race choices
						hasMoreChoices = true
						nextChoiceType = "race"
						nextChoiceIndex = 0
					}
				}

				if hasMoreChoices {
					// Show next proficiency choice
					req := &character.SelectProficienciesRequest{
						Session:     s,
						Interaction: i,
						RaceKey:     parts[2],
						ClassKey:    parts[3],
						ChoiceIndex: nextChoiceIndex,
						ChoiceType:  nextChoiceType,
					}
					if err := h.characterSelectProficienciesHandler.Handle(req); err != nil {
						log.Printf("Error handling next proficiency selection: %v", err)
					}
				} else {
					// All proficiencies selected, move to equipment choices
					req := &character.EquipmentChoicesRequest{
						Session:     s,
						Interaction: i,
						RaceKey:     parts[2],
						ClassKey:    parts[3],
					}
					if err := h.characterEquipmentChoicesHandler.Handle(req); err != nil {
						log.Printf("Error handling equipment choices: %v", err)
					}
				}
			}
		case "select_tool_type":
			// Handle selection of tool/instrument category (nested choices)
			// For now, since monk choices are already flattened by the choice resolver,
			// we can proceed directly to equipment choices
			if len(parts) >= 4 {
				req := &character.EquipmentChoicesRequest{
					Session:     s,
					Interaction: i,
					RaceKey:     parts[2],
					ClassKey:    parts[3],
				}
				if err := h.characterEquipmentChoicesHandler.Handle(req); err != nil {
					log.Printf("Error handling equipment choices: %v", err)
				}
			}
		case "character_details":
			// Show character details screen
			if len(parts) >= 4 {
				req := &character.CharacterDetailsRequest{
					Session:     s,
					Interaction: i,
					RaceKey:     parts[2],
					ClassKey:    parts[3],
				}
				if err := h.characterDetailsHandler.Handle(req); err != nil {
					log.Printf("Error handling character details: %v", err)
				}
			}
		case "select_equipment":
			// Show equipment selection interface
			if len(parts) >= 4 {
				req := &character.SelectEquipmentRequest{
					Session:     s,
					Interaction: i,
					RaceKey:     parts[2],
					ClassKey:    parts[3],
					ChoiceIndex: 0,
				}
				if err := h.characterSelectEquipmentHandler.Handle(req); err != nil {
					log.Printf("Error handling select equipment: %v", err)
				}
			}
		case "confirm_equipment":
			// Handle equipment selection confirmation
			if len(parts) >= 5 {
				choiceIndex, err := strconv.Atoi(parts[4])
				if err != nil {
					log.Printf("Error converting choice index to int: %v", err)
					return
				}

				// Check if this is a nested choice selection
				selectedValues := i.MessageComponentData().Values
				if len(selectedValues) > 0 && strings.HasPrefix(selectedValues[0], "nested-") {
					// This is a bundle with nested choices - need to expand
					log.Printf("Nested choice selected: %v", selectedValues[0])

					// Get the equipment choices to find the actual selection details
					choices, resolveErr := h.ServiceProvider.CharacterService.ResolveChoices(
						context.Background(),
						&characterService.ResolveChoicesInput{
							RaceKey:  parts[2],
							ClassKey: parts[3],
						},
					)

					selectionCount := 1
					category := "martial-weapons"

					if resolveErr == nil && choiceIndex < len(choices.EquipmentChoices) {
						// Find the selected option in the choice
						choice := choices.EquipmentChoices[choiceIndex]
						for _, opt := range choice.Options {
							if opt.Key == selectedValues[0] {
								// Parse the description to get the count
								if strings.Contains(opt.Description, "Choose 2") || strings.Contains(opt.Name, "2") || strings.Contains(opt.Name, "two") {
									selectionCount = 2
								}
								// Could also parse category from description if needed
								break
							}
						}
					}

					// Show martial weapon selection UI
					req := &character.SelectNestedEquipmentRequest{
						Session:        s,
						Interaction:    i,
						RaceKey:        parts[2],
						ClassKey:       parts[3],
						ChoiceIndex:    choiceIndex,
						BundleKey:      selectedValues[0],
						SelectionCount: selectionCount,
						Category:       category,
					}
					if selectNestedErr := h.characterSelectNestedEquipmentHandler.Handle(req); selectNestedErr != nil {
						log.Printf("Error handling nested equipment selection: %v", selectNestedErr)
					}
					return
				}

				// Get the draft character and update with selected equipment
				draftChar, err := h.ServiceProvider.CharacterService.GetOrCreateDraftCharacter(
					context.Background(),
					i.Member.User.ID,
					i.GuildID,
				)
				if err == nil {
					log.Printf("Selected equipment: %v", selectedValues)

					// Get existing equipment if any
					existingEquipment := []string{}
					// Note: We would need to track equipment selections in the draft character
					// For now, just use the new selections

					// Filter out bundle keys - they're not real equipment
					validEquipment := []string{}
					for _, value := range selectedValues {
						if !strings.HasPrefix(value, "bundle-") && !strings.HasPrefix(value, "nested-") {
							validEquipment = append(validEquipment, value)
						}
					}

					// Only update if we have valid equipment keys
					if len(validEquipment) > 0 {
						_, updateDraftErr := h.ServiceProvider.CharacterService.UpdateDraftCharacter(
							context.Background(),
							draftChar.ID,
							&characterService.UpdateDraftInput{
								Equipment: append(existingEquipment, validEquipment...),
							},
						)
						if updateDraftErr != nil {
							log.Printf("Error updating draft with equipment: %v", updateDraftErr)
						} else {
							log.Printf("Successfully updated draft with equipment: %v", validEquipment)
						}
					} else {
						log.Printf("No valid equipment to add (bundles will be resolved later)")
					}
				} else {
					log.Printf("Error getting draft character: %v", err)
				}

				// Move to next equipment choice or character details
				req := &character.SelectEquipmentRequest{
					Session:     s,
					Interaction: i,
					RaceKey:     parts[2],
					ClassKey:    parts[3],
					ChoiceIndex: choiceIndex + 1,
				}
				if selectErr := h.characterSelectEquipmentHandler.Handle(req); selectErr != nil {
					log.Printf("Error handling next equipment selection: %v", selectErr)
				}
			}
		case "confirm_nested_equipment":
			// Handle nested equipment selection (e.g., selecting specific martial weapons)
			if len(parts) >= 6 {
				choiceIndex, err := strconv.Atoi(parts[4])
				if err != nil {
					log.Printf("Error converting choice index to int: %v", err)
					return
				}
				bundleKey := parts[5]

				// Get selected weapons
				selectedWeapons := i.MessageComponentData().Values
				log.Printf("Selected weapons: %v for bundle: %s", selectedWeapons, bundleKey)

				// Check for duplicate selections
				weaponMap := make(map[string]bool)
				for _, weapon := range selectedWeapons {
					if weaponMap[weapon] {
						// Duplicate found - show error
						content := "❌ You cannot select the same weapon twice. Please choose different weapons."
						_, editErr := s.InteractionResponseEdit(i.Interaction, &discordgo.WebhookEdit{
							Content: &content,
						})
						if editErr != nil {
							log.Printf("Error sending duplicate weapon error: %v", editErr)
						}
						return
					}
					weaponMap[weapon] = true
				}

				// Get the draft character
				draftChar, err := h.ServiceProvider.CharacterService.GetOrCreateDraftCharacter(
					context.Background(),
					i.Member.User.ID,
					i.GuildID,
				)

				// Get choice information to check for bundle items and determine next step
				choices, resolveErr := h.ServiceProvider.CharacterService.ResolveChoices(
					context.Background(),
					&characterService.ResolveChoicesInput{
						RaceKey:  parts[2],
						ClassKey: parts[3],
					},
				)

				if err == nil {
					// Get existing equipment
					existingEquipment := []string{}
					// TODO: Track equipment properly in draft

					// Add selected weapons
					allEquipment := slices.Concat(existingEquipment, selectedWeapons)

					if resolveErr == nil && choiceIndex < len(choices.EquipmentChoices) {
						// Find the bundle option that was selected
						choice := choices.EquipmentChoices[choiceIndex]
						for _, opt := range choice.Options {
							if opt.Key == bundleKey {
								// Add any bundle items (e.g., shield from weapon+shield)
								if len(opt.BundleItems) > 0 {
									log.Printf("Adding bundle items for %s: %v", bundleKey, opt.BundleItems)
									allEquipment = append(allEquipment, opt.BundleItems...)
								}
								break
							}
						}
					}

					// Update draft with equipment
					_, err = h.ServiceProvider.CharacterService.UpdateDraftCharacter(
						context.Background(),
						draftChar.ID,
						&characterService.UpdateDraftInput{
							Equipment: allEquipment,
						},
					)
					if err != nil {
						log.Printf("Error updating draft with nested equipment: %v", err)
					}
				}

				// Continue to next equipment choice or character details
				if resolveErr == nil && choiceIndex+1 < len(choices.EquipmentChoices) {
					// More equipment choices available
					req := &character.SelectEquipmentRequest{
						Session:     s,
						Interaction: i,
						RaceKey:     parts[2],
						ClassKey:    parts[3],
						ChoiceIndex: choiceIndex + 1,
					}
					if err := h.characterSelectEquipmentHandler.Handle(req); err != nil {
						log.Printf("Error handling next equipment selection: %v", err)
					}
				} else {
					// No more equipment choices, go to character details
					req := &character.CharacterDetailsRequest{
						Session:     s,
						Interaction: i,
						RaceKey:     parts[2],
						ClassKey:    parts[3],
					}
					if err := h.characterDetailsHandler.Handle(req); err != nil {
						log.Printf("Error handling character details: %v", err)
					}
				}
			}
		case "name_modal":
			// Show modal for character name input
			if len(parts) >= 4 {
				modal := discordgo.InteractionResponseData{
					CustomID: fmt.Sprintf("character_create:submit_name:%s:%s", parts[2], parts[3]),
					Title:    "Character Name",
					Components: []discordgo.MessageComponent{
						discordgo.ActionsRow{
							Components: []discordgo.MessageComponent{
								discordgo.TextInput{
									CustomID:    "character_name",
									Label:       "What is your character's name?",
									Style:       discordgo.TextInputShort,
									Placeholder: "Enter character name",
									Required:    true,
									MinLength:   1,
									MaxLength:   32,
								},
							},
						},
					},
				}

				err := s.InteractionRespond(i.Interaction, &discordgo.InteractionResponse{
					Type: discordgo.InteractionResponseModal,
					Data: &modal,
				})
				if err != nil {
					log.Printf("Error showing name modal: %v", err)
				}
			}
		}
	} else if ctx == "character_manage" {
		// Handle character management actions (edit, archive, delete, etc.)
		if len(parts) >= 3 {
			characterID := parts[2]

			switch action {
			case "delete":
				// Confirm deletion with a modal or direct action
				err := s.InteractionRespond(i.Interaction, &discordgo.InteractionResponse{
					Type: discordgo.InteractionResponseChannelMessageWithSource,
					Data: &discordgo.InteractionResponseData{
						Content: "⚠️ Are you sure you want to delete this character? This action cannot be undone!",
						Flags:   discordgo.MessageFlagsEphemeral,
						Components: []discordgo.MessageComponent{
							discordgo.ActionsRow{
								Components: []discordgo.MessageComponent{
									discordgo.Button{
										Label:    "Confirm Delete",
										Style:    discordgo.DangerButton,
										CustomID: fmt.Sprintf("character_manage:confirm_delete:%s", characterID),
										Emoji: &discordgo.ComponentEmoji{
											Name: "🗑️",
										},
									},
									discordgo.Button{
										Label:    "Cancel",
										Style:    discordgo.SecondaryButton,
										CustomID: "character_manage:cancel",
										Emoji: &discordgo.ComponentEmoji{
											Name: "❌",
										},
									},
								},
							},
						},
					},
				})
				if err != nil {
					log.Printf("Error showing delete confirmation: %v", err)
				}
			case "confirm_delete":
				// Actually delete the character
				err := h.ServiceProvider.CharacterService.Delete(characterID)
				if err != nil {
					content := fmt.Sprintf("❌ Failed to delete character: %v", err)
					err = s.InteractionRespond(i.Interaction, &discordgo.InteractionResponse{
						Type: discordgo.InteractionResponseChannelMessageWithSource,
						Data: &discordgo.InteractionResponseData{
							Content: content,
							Flags:   discordgo.MessageFlagsEphemeral,
						},
					})
					if err != nil {
						log.Printf("Error confirming deletion: %v", err)
					}
					return
				}

				err = s.InteractionRespond(i.Interaction, &discordgo.InteractionResponse{
					Type: discordgo.InteractionResponseUpdateMessage,
					Data: &discordgo.InteractionResponseData{
						Content:    "✅ Character successfully deleted.",
						Components: []discordgo.MessageComponent{},
					},
				})
				if err != nil {
					log.Printf("Error confirming deletion: %v", err)
				}
			case "cancel":
				// Cancel the action
				err := s.InteractionRespond(i.Interaction, &discordgo.InteractionResponse{
					Type: discordgo.InteractionResponseUpdateMessage,
					Data: &discordgo.InteractionResponseData{
						Content:    "❌ Action cancelled.",
						Components: []discordgo.MessageComponent{},
					},
				})
				if err != nil {
					log.Printf("Error cancelling action: %v", err)
				}
			case "archive":
				// Archive the character
				err := h.ServiceProvider.CharacterService.UpdateStatus(characterID, entities.CharacterStatusArchived)
				if err != nil {
					content := fmt.Sprintf("❌ Failed to archive character: %v", err)
					err = s.InteractionRespond(i.Interaction, &discordgo.InteractionResponse{
						Type: discordgo.InteractionResponseChannelMessageWithSource,
						Data: &discordgo.InteractionResponseData{
							Content: content,
							Flags:   discordgo.MessageFlagsEphemeral,
						},
					})
					if err != nil {
						log.Printf("Error responding to archive character: %v", err)
					}
					return
				}

				err = s.InteractionRespond(i.Interaction, &discordgo.InteractionResponse{
					Type: discordgo.InteractionResponseChannelMessageWithSource,
					Data: &discordgo.InteractionResponseData{
						Content: "✅ Character archived successfully! Use `/dnd character list` to see all your characters.",
						Flags:   discordgo.MessageFlagsEphemeral,
					},
				})
				if err != nil {
					log.Printf("Error archiving character: %v", err)
				}
			case "restore":
				// Restore archived character to active
				err := h.ServiceProvider.CharacterService.UpdateStatus(characterID, entities.CharacterStatusActive)
				if err != nil {
					content := fmt.Sprintf("❌ Failed to restore character: %v", err)
					err = s.InteractionRespond(i.Interaction, &discordgo.InteractionResponse{
						Type: discordgo.InteractionResponseChannelMessageWithSource,
						Data: &discordgo.InteractionResponseData{
							Content: content,
							Flags:   discordgo.MessageFlagsEphemeral,
						},
					})
					if err != nil {
						log.Printf("Error responding to restore character: %v", err)
					}
					return
				}

				err = s.InteractionRespond(i.Interaction, &discordgo.InteractionResponse{
					Type: discordgo.InteractionResponseChannelMessageWithSource,
					Data: &discordgo.InteractionResponseData{
						Content: "✅ Character restored to active status!",
						Flags:   discordgo.MessageFlagsEphemeral,
					},
				})
				if err != nil {
					log.Printf("Error restoring character: %v", err)
				}
			case "edit":
				// Edit character - for now, redirect to character creation flow
				// Get the character first to validate ownership
				char, err := h.ServiceProvider.CharacterService.GetByID(characterID)
				if err != nil {
					content := fmt.Sprintf("❌ Failed to get character: %v", err)
					err = s.InteractionRespond(i.Interaction, &discordgo.InteractionResponse{
						Type: discordgo.InteractionResponseChannelMessageWithSource,
						Data: &discordgo.InteractionResponseData{
							Content: content,
							Flags:   discordgo.MessageFlagsEphemeral,
						},
					})
					if err != nil {
						log.Printf("Error responding to edit character: %v", err)
					}
					return
				}

				// Verify ownership
				if char.OwnerID != i.Member.User.ID {
					err = s.InteractionRespond(i.Interaction, &discordgo.InteractionResponse{
						Type: discordgo.InteractionResponseChannelMessageWithSource,
						Data: &discordgo.InteractionResponseData{
							Content: "❌ You can only edit your own characters!",
							Flags:   discordgo.MessageFlagsEphemeral,
						},
					})
					if err != nil {
						log.Printf("Error responding to edit character: %v", err)
					}
					return
				}

				// For now, show a message about what can be edited
				// In the future, this could launch an edit flow
				embed := &discordgo.MessageEmbed{
					Title:       fmt.Sprintf("Edit %s", char.Name),
					Description: "Character editing is currently limited. You can:",
					Color:       0x3498db,
					Fields: []*discordgo.MessageEmbedField{
						{
							Name:   "Available Actions",
							Value:  "• Archive/Restore the character\n• Delete the character\n• Create a new character with updated info",
							Inline: false,
						},
						{
							Name:   "Coming Soon",
							Value:  "• Edit ability scores\n• Change equipment\n• Update proficiencies\n• Level up",
							Inline: false,
						},
					},
					Footer: &discordgo.MessageEmbedFooter{
						Text: "Full character editing will be available in a future update",
					},
				}

				err = s.InteractionRespond(i.Interaction, &discordgo.InteractionResponse{
					Type: discordgo.InteractionResponseChannelMessageWithSource,
					Data: &discordgo.InteractionResponseData{
						Embeds: []*discordgo.MessageEmbed{embed},
						Flags:  discordgo.MessageFlagsEphemeral,
					},
				})
				if err != nil {
					log.Printf("Error showing edit info: %v", err)
				}
			case "continue":
				// Continue creating a draft character
				// Get the character first to validate it's a draft
				char, err := h.ServiceProvider.CharacterService.GetByID(characterID)
				if err != nil {
					content := fmt.Sprintf("❌ Failed to get character: %v", err)
					err = s.InteractionRespond(i.Interaction, &discordgo.InteractionResponse{
						Type: discordgo.InteractionResponseChannelMessageWithSource,
						Data: &discordgo.InteractionResponseData{
							Content: content,
							Flags:   discordgo.MessageFlagsEphemeral,
						},
					})
					if err != nil {
						log.Printf("Error responding to continue request: %v", err)
					}
					return
				}

				// Verify ownership
				if char.OwnerID != i.Member.User.ID {
					err = s.InteractionRespond(i.Interaction, &discordgo.InteractionResponse{
						Type: discordgo.InteractionResponseChannelMessageWithSource,
						Data: &discordgo.InteractionResponseData{
							Content: "❌ You can only continue your own draft characters!",
							Flags:   discordgo.MessageFlagsEphemeral,
						},
					})
					if err != nil {
						log.Printf("Error responding to ownership check: %v", err)
					}
					return
				}

				// Verify it's a draft
				if char.Status != entities.CharacterStatusDraft {
					err = s.InteractionRespond(i.Interaction, &discordgo.InteractionResponse{
						Type: discordgo.InteractionResponseChannelMessageWithSource,
						Data: &discordgo.InteractionResponseData{
							Content: "❌ This character is not a draft!",
							Flags:   discordgo.MessageFlagsEphemeral,
						},
					})
					if err != nil {
						log.Printf("Error responding to draft check: %v", err)
					}
					return
				}

				// Analyze the draft to determine where to resume
				// Follow the new step order: Race -> Class -> Abilities -> Proficiencies -> Equipment -> Features -> Name
				if char.Race == nil {
					// Start from race selection
					req := &character.CreateRequest{
						Session:     s,
						Interaction: i,
					}
					if err := h.characterCreateHandler.Handle(req); err != nil {
						log.Printf("Error resuming character creation at race selection: %v", err)
					}
				} else if char.Class == nil {
					// Continue from class selection
					req := &character.ShowClassesRequest{
						Session:     s,
						Interaction: i,
						RaceKey:     char.Race.Key,
					}
					if err := h.characterShowClassesHandler.Handle(req); err != nil {
						log.Printf("Error resuming character creation at class selection: %v", err)
					}
				} else if len(char.Attributes) == 0 {
					// Continue from ability scores
					req := &character.AbilityScoresRequest{
						Session:     s,
						Interaction: i,
					}
					if err := h.characterAbilityScoresHandler.Handle(req); err != nil {
						log.Printf("Error resuming character creation at ability scores: %v", err)
					}
				} else if len(char.Proficiencies) == 0 {
					// Continue from proficiencies
					req := &character.ProficiencyChoicesRequest{
						Session:     s,
						Interaction: i,
						RaceKey:     char.Race.Key,
						ClassKey:    char.Class.Key,
					}
					if err := h.characterProficiencyChoicesHandler.Handle(req); err != nil {
						log.Printf("Error resuming character creation at proficiencies: %v", err)
					}
				} else if len(char.Inventory) == 0 && len(char.EquippedSlots) == 0 {
					// Continue from equipment
					req := &character.EquipmentChoicesRequest{
						Session:     s,
						Interaction: i,
						RaceKey:     char.Race.Key,
						ClassKey:    char.Class.Key,
					}
					if err := h.characterEquipmentChoicesHandler.Handle(req); err != nil {
						log.Printf("Error resuming character creation at equipment: %v", err)
					}
				} else if char.Name == "" {
					// All gameplay elements done, just need name
					// For now, skip features step and go to name modal
					modal := discordgo.InteractionResponseData{
						CustomID: fmt.Sprintf("character_create:submit_name:%s:%s", char.Race.Key, char.Class.Key),
						Title:    "Name Your Character",
						Components: []discordgo.MessageComponent{
							discordgo.ActionsRow{
								Components: []discordgo.MessageComponent{
									discordgo.TextInput{
										CustomID:    "character_name",
										Label:       "Character Name",
										Style:       discordgo.TextInputShort,
										Placeholder: "Enter your character's name",
										Required:    true,
										MinLength:   1,
										MaxLength:   50,
									},
								},
							},
						},
					}
					err := s.InteractionRespond(i.Interaction, &discordgo.InteractionResponse{
						Type: discordgo.InteractionResponseModal,
						Data: &modal,
					})
					if err != nil {
						log.Printf("Error showing name modal: %v", err)
					}
				} else {
					// Character seems complete, show it
					req := &character.ShowRequest{
						Session:     s,
						Interaction: i,
						CharacterID: characterID,
					}
					if err := h.characterShowHandler.Handle(req); err != nil {
						log.Printf("Error showing draft character: %v", err)
					}
				}
			}
		}
	} else if ctx == "character" && action == "delete_select" {
		// Handle character selection for deletion
		if len(parts) >= 3 {
			characterID := parts[2]
			req := &character.DeleteRequest{
				Session:     s,
				Interaction: i,
				CharacterID: characterID,
			}
			if err := h.characterDeleteHandler.Handle(req); err != nil {
				log.Printf("Error handling character delete select: %v", err)
			}
		}
	} else if ctx == "character" && action == "delete_select_menu" {
		// Handle character selection from dropdown menu
		req := &character.DeleteRequest{
			Session:     s,
			Interaction: i,
		}
		if err := h.characterDeleteHandler.HandleSelectMenu(req); err != nil {
			log.Printf("Error handling character delete select menu: %v", err)
		}
	} else if ctx == "character" && action == "delete_confirm" {
		// Handle deletion confirmation
		req := &character.DeleteRequest{
			Session:     s,
			Interaction: i,
		}
		if err := h.characterDeleteHandler.HandleDeleteConfirm(req); err != nil {
			log.Printf("Error handling character delete confirm: %v", err)
		}
	} else if ctx == "character" && action == "delete_cancel" {
		// Handle deletion cancellation
		req := &character.DeleteRequest{
			Session:     s,
			Interaction: i,
		}
		if err := h.characterDeleteHandler.HandleDeleteCancel(req); err != nil {
			log.Printf("Error handling character delete cancel: %v", err)
		}
	} else if ctx == "character" && action == "sheet_refresh" {
		// Refresh character sheet
		if len(parts) >= 3 {
			characterID := parts[2]
			// Use helper function to reduce duplication
			err := helpers.ShowCharacterSheet(s, i, characterID, i.Member.User.ID, h.ServiceProvider, true)
			if err != nil {
				log.Printf("Error refreshing character sheet: %v", err)
				// Provide user feedback on error
				if respondErr := s.InteractionRespond(i.Interaction, &discordgo.InteractionResponse{
					Type: discordgo.InteractionResponseUpdateMessage,
					Data: &discordgo.InteractionResponseData{
						Content:    "❌ Failed to refresh character sheet. Please try again.",
						Components: []discordgo.MessageComponent{},
					},
				}); respondErr != nil {
					log.Printf("Error sending error response: %v", respondErr)
				}
			}
		}
	} else if ctx == "character" && action == "sheet_show" {
		// Show character sheet from list
		if len(parts) >= 3 {
			characterID := parts[2]
			// Use helper function to reduce duplication
			err := helpers.ShowCharacterSheet(s, i, characterID, i.Member.User.ID, h.ServiceProvider, false)
			if err != nil {
				log.Printf("Error showing character sheet: %v", err)
				// Provide user feedback on error
				respondErr := s.InteractionRespond(i.Interaction, &discordgo.InteractionResponse{
					Type: discordgo.InteractionResponseChannelMessageWithSource,
					Data: &discordgo.InteractionResponseData{
						Content: "❌ Failed to display character sheet. Please try again.",
						Flags:   discordgo.MessageFlagsEphemeral,
					},
				})
				if respondErr != nil {
					log.Printf("Error sending error response: %v", respondErr)
				}
			}
		}
	} else if ctx == "character" && action == "inventory" {
		// Show inventory management interface
		if len(parts) >= 3 {
			characterID := parts[2]

			// Get the character
			char, err := h.ServiceProvider.CharacterService.GetByID(characterID)
			if err != nil {
				respondWithUpdateError(s, i, fmt.Sprintf("Failed to get character: %v", err))
				return
			}

			// Verify ownership
			if char.OwnerID != i.Member.User.ID {
				respondWithUpdateError(s, i, "You can only manage your own character's inventory!")
				return
			}

			// Build equipment category select menu
			embed := &discordgo.MessageEmbed{
				Title:       fmt.Sprintf("🎒 %s's Equipment", char.Name),
				Description: "Select a category to view and manage your equipment:",
				Color:       0x3498db,
			}

			components := []discordgo.MessageComponent{
				discordgo.ActionsRow{
					Components: []discordgo.MessageComponent{
						discordgo.SelectMenu{
							CustomID:    fmt.Sprintf("character:equipment_category:%s", characterID),
							Placeholder: "Choose equipment category...",
							Options: []discordgo.SelectMenuOption{
								{
									Label:       "Weapons",
									Description: "View and equip weapons",
									Value:       "weapons",
									Emoji:       &discordgo.ComponentEmoji{Name: "⚔️"},
								},
								{
									Label:       "Armor",
									Description: "View and equip armor",
									Value:       "armor",
									Emoji:       &discordgo.ComponentEmoji{Name: "🛡️"},
								},
								{
									Label:       "All Items",
									Description: "View all inventory items",
									Value:       "all",
									Emoji:       &discordgo.ComponentEmoji{Name: "📦"},
								},
							},
						},
					},
				},
				discordgo.ActionsRow{
					Components: []discordgo.MessageComponent{
						discordgo.Button{
							Label:    "Back to Sheet",
							Style:    discordgo.SecondaryButton,
							CustomID: fmt.Sprintf("character:sheet_refresh:%s", characterID),
							Emoji:    &discordgo.ComponentEmoji{Name: "⬅️"},
						},
					},
				},
			}

			// Update the message
			err = s.InteractionRespond(i.Interaction, &discordgo.InteractionResponse{
				Type: discordgo.InteractionResponseUpdateMessage,
				Data: &discordgo.InteractionResponseData{
					Embeds:     []*discordgo.MessageEmbed{embed},
					Components: components,
				},
			})
			if err != nil {
				log.Printf("Error showing inventory menu: %v", err)
			}
		}
	} else if ctx == "character" && action == "equipment_category" {
		// Handle equipment category selection
		if len(parts) >= 3 && len(i.MessageComponentData().Values) > 0 {
			characterID := parts[2]
			category := i.MessageComponentData().Values[0]

			// Get the character
			char, err := h.ServiceProvider.CharacterService.GetByID(characterID)
			if err != nil {
				respondWithUpdateError(s, i, fmt.Sprintf("Failed to get character: %v", err))
				return
			}

			// Verify ownership
			if char.OwnerID != i.Member.User.ID {
				respondWithUpdateError(s, i, "You can only manage your own character's inventory!")
				return
			}

			// Build equipment list based on category
			var items []entities.Equipment
			var categoryName string

			switch category {
			case "weapons":
				categoryName = "Weapons"
				for _, equipList := range char.Inventory {
					for _, equip := range equipList {
						if weapon, ok := equip.(*entities.Weapon); ok {
							items = append(items, weapon)
						}
					}
				}
			case "armor":
				categoryName = "Armor"
				for _, equipList := range char.Inventory {
					for _, equip := range equipList {
						if armor, ok := equip.(*entities.Armor); ok {
							items = append(items, armor)
						}
					}
				}
			case "all":
				categoryName = "All Equipment"
				for _, equipList := range char.Inventory {
					items = append(items, equipList...)
				}
			}

			// Build the embed
			embed := &discordgo.MessageEmbed{
				Title:       fmt.Sprintf("⚔️ %s - %s", char.Name, categoryName),
				Description: fmt.Sprintf("You have %d item(s) in this category.", len(items)),
				Color:       0x3498db,
				Fields:      []*discordgo.MessageEmbedField{},
			}

			// Add currently equipped items info
			equippedInfo := "**Currently Equipped:**\n"
			hasEquipped := false

			if weapon := char.EquippedSlots[entities.SlotMainHand]; weapon != nil {
				equippedInfo += fmt.Sprintf("Main Hand: %s\n", weapon.GetName())
				hasEquipped = true
			}
			if item := char.EquippedSlots[entities.SlotOffHand]; item != nil {
				equippedInfo += fmt.Sprintf("Off Hand: %s\n", item.GetName())
				hasEquipped = true
			}
			if armor := char.EquippedSlots[entities.SlotBody]; armor != nil {
				equippedInfo += fmt.Sprintf("Armor: %s\n", armor.GetName())
				hasEquipped = true
			}

			if !hasEquipped {
				equippedInfo += "*Nothing equipped*"
			}

			embed.Fields = append(embed.Fields, &discordgo.MessageEmbedField{
				Name:   "🛡️ Current Equipment",
				Value:  equippedInfo,
				Inline: false,
			})

			// Build components - start with category select and back button
			components := []discordgo.MessageComponent{
				discordgo.ActionsRow{
					Components: []discordgo.MessageComponent{
						discordgo.SelectMenu{
							CustomID:    fmt.Sprintf("character:equipment_category:%s", characterID),
							Placeholder: "Choose equipment category...",
							Options: []discordgo.SelectMenuOption{
								{
									Label:       "Weapons",
									Description: "View and equip weapons",
									Value:       "weapons",
									Emoji:       &discordgo.ComponentEmoji{Name: "⚔️"},
									Default:     category == "weapons",
								},
								{
									Label:       "Armor",
									Description: "View and equip armor",
									Value:       "armor",
									Emoji:       &discordgo.ComponentEmoji{Name: "🛡️"},
									Default:     category == "armor",
								},
								{
									Label:       "All Items",
									Description: "View all inventory items",
									Value:       "all",
									Emoji:       &discordgo.ComponentEmoji{Name: "📦"},
									Default:     category == "all",
								},
							},
						},
					},
				},
			}

			// Add item selection if there are items
			if len(items) > 0 {
				options := []discordgo.SelectMenuOption{}

				// Track item counts to handle duplicates
				itemCounts := make(map[string]int)
				for _, invItem := range items {
					itemCounts[invItem.GetKey()]++
				}

				// Track current index for each item type
				itemIndices := make(map[string]int)

				for i, invItem := range items {
					if i >= 25 { // Discord limit
						break
					}

					// Build item description
					desc := ""
					switch item := invItem.(type) {
					case *entities.Weapon:
						desc = fmt.Sprintf("Damage: %dd%d", item.Damage.DiceCount, item.Damage.DiceSize)
						if item.Damage.Bonus > 0 {
							desc += fmt.Sprintf("+%d", item.Damage.Bonus)
						}
					case *entities.Armor:
						if item.ArmorClass != nil {
							desc = fmt.Sprintf("AC: %d", item.ArmorClass.Base)
							if item.ArmorClass.MaxBonus > 0 {
								desc += fmt.Sprintf(" (max Dex: %d)", item.ArmorClass.MaxBonus)
							}
						} else {
							desc = fmt.Sprintf("Type: %s", item.ArmorCategory)
						}
					}

					// Check if equipped
					isEquipped := false
					for _, equipped := range char.EquippedSlots {
						if equipped != nil && equipped.GetKey() == invItem.GetKey() {
							isEquipped = true
							break
						}
					}

					label := invItem.GetName()
					if isEquipped {
						label += " (Equipped)"
					}

					// Make value unique for duplicate items
					value := invItem.GetKey()
					if itemCounts[invItem.GetKey()] > 1 {
						itemIndices[invItem.GetKey()]++
						value = fmt.Sprintf("%s%s%d", invItem.GetKey(), equipmentIndexDelimiter, itemIndices[invItem.GetKey()])
						// Add index to label if there are duplicates
						if !isEquipped {
							label = fmt.Sprintf("%s #%d", label, itemIndices[invItem.GetKey()])
						}
					}

					options = append(options, discordgo.SelectMenuOption{
						Label:       label,
						Description: desc,
						Value:       value,
					})
				}

				if len(options) > 0 {
					components = append(components, discordgo.ActionsRow{
						Components: []discordgo.MessageComponent{
							discordgo.SelectMenu{
								CustomID:    fmt.Sprintf("character:select_item:%s:%s", characterID, category),
								Placeholder: "Select an item to view details...",
								Options:     options,
							},
						},
					})
				}
			} else {
				embed.Description = fmt.Sprintf("You don't have any %s in your inventory.", strings.ToLower(categoryName))
			}

			// Add back button
			components = append(components, discordgo.ActionsRow{
				Components: []discordgo.MessageComponent{
					discordgo.Button{
						Label:    "Back to Sheet",
						Style:    discordgo.SecondaryButton,
						CustomID: fmt.Sprintf("character:sheet_refresh:%s", characterID),
						Emoji:    &discordgo.ComponentEmoji{Name: "⬅️"},
					},
				},
			})

			// Update the message
			err = s.InteractionRespond(i.Interaction, &discordgo.InteractionResponse{
				Type: discordgo.InteractionResponseUpdateMessage,
				Data: &discordgo.InteractionResponseData{
					Embeds:     []*discordgo.MessageEmbed{embed},
					Components: components,
				},
			})
			if err != nil {
				log.Printf("Error showing equipment category: %v", err)
			}
		}
	} else if ctx == "character" && action == "select_item" {
		// Handle item selection for details and equip/unequip
		if len(parts) >= 4 && len(i.MessageComponentData().Values) > 0 {
			characterID := parts[2]
			category := parts[3]
			itemValue := i.MessageComponentData().Values[0]

			// Extract the base item key (remove index suffix if present)
			// We use a special delimiter pattern to separate the key from index
			// to avoid conflicts with items that have underscores in their keys
			itemKey := itemValue
			if idx := strings.LastIndex(itemValue, equipmentIndexDelimiter); idx != -1 {
				// Check if the part after delimiter is a number
				if _, err := strconv.Atoi(itemValue[idx+len(equipmentIndexDelimiter):]); err == nil {
					itemKey = itemValue[:idx]
				}
			}

			// Get the character
			char, err := h.ServiceProvider.CharacterService.GetByID(characterID)
			if err != nil {
				respondWithUpdateError(s, i, fmt.Sprintf("Failed to get character: %v", err))
				return
			}

			// Verify ownership
			if char.OwnerID != i.Member.User.ID {
				respondWithUpdateError(s, i, "You can only manage your own character's inventory!")
				return
			}

			// Find the item in inventory
			var selectedItem entities.Equipment
			currentIndex := make(map[string]int)

			for _, equipList := range char.Inventory {
				for _, equip := range equipList {
					if equip.GetKey() == itemKey {
						currentIndex[itemKey]++
						// If the value has an index, match it
						if strings.Contains(itemValue, equipmentIndexDelimiter) {
							if itemValue == fmt.Sprintf("%s%s%d", itemKey, equipmentIndexDelimiter, currentIndex[itemKey]) {
								selectedItem = equip
								break
							}
						} else {
							// No index, just take the first match
							selectedItem = equip
							break
						}
					}
				}
				if selectedItem != nil {
					break
				}
			}

			if selectedItem == nil {
				respondWithUpdateError(s, i, "Item not found in inventory!")
				return
			}

			// Check if item is equipped
			isEquipped := false
			var equippedSlot entities.Slot
			for slot, equipped := range char.EquippedSlots {
				if equipped != nil && equipped == selectedItem {
					isEquipped = true
					equippedSlot = slot
					break
				}
			}

			// Build item details embed
			embed := &discordgo.MessageEmbed{
				Title:  fmt.Sprintf("📋 %s", selectedItem.GetName()),
				Color:  0x3498db,
				Fields: []*discordgo.MessageEmbedField{},
			}

			// Add item-specific details
			switch item := selectedItem.(type) {
			case *entities.Weapon:
				embed.Fields = append(embed.Fields,
					&discordgo.MessageEmbedField{
						Name: "⚔️ Weapon Details",
						Value: fmt.Sprintf("**Damage:** %dd%d+%d %s\n**Properties:** %s",
							item.Damage.DiceCount,
							item.Damage.DiceSize,
							item.Damage.Bonus,
							item.Damage.DamageType,
							getWeaponPropertiesString(item)),
						Inline: false,
					},
				)

				// Add two-handed damage if applicable
				if item.TwoHandedDamage != nil {
					embed.Fields = append(embed.Fields,
						&discordgo.MessageEmbedField{
							Name: "💪 Two-Handed",
							Value: fmt.Sprintf("**Damage:** %dd%d+%d",
								item.TwoHandedDamage.DiceCount,
								item.TwoHandedDamage.DiceSize,
								item.TwoHandedDamage.Bonus),
							Inline: false,
						},
					)
				}
			case *entities.Armor:
				armorInfo := fmt.Sprintf("**Type:** %s", item.ArmorCategory)
				if item.ArmorClass != nil {
					armorInfo = fmt.Sprintf("**Base AC:** %d\n%s", item.ArmorClass.Base, armorInfo)
					if item.ArmorClass.MaxBonus > 0 {
						armorInfo += fmt.Sprintf("\n**Max Dex Bonus:** %d", item.ArmorClass.MaxBonus)
					}
				}
				if item.StrMin > 0 {
					armorInfo += fmt.Sprintf("\n**Min Strength:** %d", item.StrMin)
				}
				if item.StealthDisadvantage {
					armorInfo += "\n**Stealth:** Disadvantage"
				}

				embed.Fields = append(embed.Fields,
					&discordgo.MessageEmbedField{
						Name:   "🛡️ Armor Details",
						Value:  armorInfo,
						Inline: false,
					},
				)
			}

			// Add equipment status
			statusValue := "Not equipped"
			if isEquipped {
				statusValue = fmt.Sprintf("Equipped in: **%s**", equippedSlot)
			}
			embed.Fields = append(embed.Fields,
				&discordgo.MessageEmbedField{
					Name:   "📍 Status",
					Value:  statusValue,
					Inline: false,
				},
			)

			// Build action buttons
			components := []discordgo.MessageComponent{}

			if isEquipped {
				// Show unequip button
				components = append(components, discordgo.ActionsRow{
					Components: []discordgo.MessageComponent{
						discordgo.Button{
							Label:    "Unequip",
							Style:    discordgo.DangerButton,
							CustomID: fmt.Sprintf("character:unequip:%s:%s", characterID, itemKey),
							Emoji:    &discordgo.ComponentEmoji{Name: "❌"},
						},
					},
				})
			} else {
				// Show equip buttons based on item type
				buttons := []discordgo.MessageComponent{}

				switch item := selectedItem.(type) {
				case *entities.Weapon:
					// Check if it's two-handed
					isTwoHanded := false
					for _, prop := range item.Properties {
						if prop != nil && strings.EqualFold(prop.Key, "two-handed") {
							isTwoHanded = true
							break
						}
					}

					if isTwoHanded {
						buttons = append(buttons, discordgo.Button{
							Label:    "Equip (Two-Handed)",
							Style:    discordgo.SuccessButton,
							CustomID: fmt.Sprintf("character:equip:%s:%s:two-handed", characterID, itemKey),
							Emoji:    &discordgo.ComponentEmoji{Name: "🗡️"},
						})
					} else {
						buttons = append(buttons,
							discordgo.Button{
								Label:    "Equip Main Hand",
								Style:    discordgo.SuccessButton,
								CustomID: fmt.Sprintf("character:equip:%s:%s:main-hand", characterID, itemKey),
								Emoji:    &discordgo.ComponentEmoji{Name: "✋"},
							},
							discordgo.Button{
								Label:    "Equip Off Hand",
								Style:    discordgo.SuccessButton,
								CustomID: fmt.Sprintf("character:equip:%s:%s:off-hand", characterID, itemKey),
								Emoji:    &discordgo.ComponentEmoji{Name: "🤚"},
							},
						)
					}
				case *entities.Armor:
					buttons = append(buttons, discordgo.Button{
						Label:    "Equip Armor",
						Style:    discordgo.SuccessButton,
						CustomID: fmt.Sprintf("character:equip:%s:%s:body", characterID, itemKey),
						Emoji:    &discordgo.ComponentEmoji{Name: "🛡️"},
					})
				}

				if len(buttons) > 0 {
					components = append(components, discordgo.ActionsRow{
						Components: buttons,
					})
				}
			}

			// Add back button
			components = append(components, discordgo.ActionsRow{
				Components: []discordgo.MessageComponent{
					discordgo.Button{
						Label:    fmt.Sprintf("Back to %s", cases.Title(language.English).String(category)),
						Style:    discordgo.SecondaryButton,
						CustomID: fmt.Sprintf("character:equipment_category:%s", characterID),
						Emoji:    &discordgo.ComponentEmoji{Name: "⬅️"},
					},
					discordgo.Button{
						Label:    "Back to Sheet",
						Style:    discordgo.SecondaryButton,
						CustomID: fmt.Sprintf("character:sheet_refresh:%s", characterID),
						Emoji:    &discordgo.ComponentEmoji{Name: "📋"},
					},
				},
			})

			// Update the message
			err = s.InteractionRespond(i.Interaction, &discordgo.InteractionResponse{
				Type: discordgo.InteractionResponseUpdateMessage,
				Data: &discordgo.InteractionResponseData{
					Embeds:     []*discordgo.MessageEmbed{embed},
					Components: components,
				},
			})
			if err != nil {
				log.Printf("Error showing item details: %v", err)
			}
		}
	} else if ctx == "character" && action == "equip" {
		// Handle equipping an item
		if len(parts) >= 5 {
			characterID := parts[2]
			itemKey := parts[3]
			slotType := parts[4]

			// Get the character
			char, err := h.ServiceProvider.CharacterService.GetByID(characterID)
			if err != nil {
				respondWithUpdateError(s, i, fmt.Sprintf("Failed to get character: %v", err))
				return
			}

			// Verify ownership
			if char.OwnerID != i.Member.User.ID {
				respondWithUpdateError(s, i, "You can only manage your own character's inventory!")
				return
			}

			// Find the item in inventory
			var selectedItem entities.Equipment
			for _, equipList := range char.Inventory {
				for _, equip := range equipList {
					if equip.GetKey() == itemKey {
						selectedItem = equip
						break
					}
				}
				if selectedItem != nil {
					break
				}
			}

			if selectedItem == nil {
				respondWithUpdateError(s, i, "Item not found in inventory!")
				return
			}

			// The Character.Equip method handles slot assignment internally based on the item
			// We just need to verify the slot type matches the item type
			switch slotType {
			case "main-hand", "off-hand", "two-handed":
				// Verify it's a weapon
				if _, ok := selectedItem.(*entities.Weapon); !ok {
					respondWithUpdateError(s, i, "This item cannot be equipped as a weapon!")
					return
				}
			case "body":
				// Verify it's armor
				if _, ok := selectedItem.(*entities.Armor); !ok {
					respondWithUpdateError(s, i, "This item cannot be equipped as armor!")
					return
				}
			default:
				respondWithUpdateError(s, i, "Invalid equipment slot!")
				return
			}

			// Equip the item using its key
			success := char.Equip(itemKey)
			if !success {
				respondWithUpdateError(s, i, "Failed to equip item!")
				return
			}

			// Save the character equipment changes
			err = h.ServiceProvider.CharacterService.UpdateEquipment(char)
			if err != nil {
				respondWithUpdateError(s, i, fmt.Sprintf("Failed to save equipment: %v", err))
				return
			}

			// Show success message and refresh inventory
			embed := &discordgo.MessageEmbed{
				Title:       "✅ Item Equipped!",
				Description: fmt.Sprintf("**%s** has been equipped!", selectedItem.GetName()),
				Color:       0x2ecc71,
			}

			// Add updated equipment info
			equippedInfo := "**Currently Equipped:**\n"
			if weapon := char.EquippedSlots[entities.SlotMainHand]; weapon != nil {
				equippedInfo += fmt.Sprintf("Main Hand: %s\n", weapon.GetName())
			}
			if item := char.EquippedSlots[entities.SlotOffHand]; item != nil {
				equippedInfo += fmt.Sprintf("Off Hand: %s\n", item.GetName())
			}
			if weapon := char.EquippedSlots[entities.SlotTwoHanded]; weapon != nil {
				equippedInfo += fmt.Sprintf("Two-Handed: %s\n", weapon.GetName())
			}
			if armor := char.EquippedSlots[entities.SlotBody]; armor != nil {
				equippedInfo += fmt.Sprintf("Armor: %s\n", armor.GetName())
			}

			embed.Fields = append(embed.Fields, &discordgo.MessageEmbedField{
				Name:   "🛡️ Current Equipment",
				Value:  equippedInfo,
				Inline: false,
			})

			// Show buttons to continue
			components := []discordgo.MessageComponent{
				discordgo.ActionsRow{
					Components: []discordgo.MessageComponent{
						discordgo.Button{
							Label:    "View Inventory",
							Style:    discordgo.PrimaryButton,
							CustomID: fmt.Sprintf("character:inventory:%s", characterID),
							Emoji:    &discordgo.ComponentEmoji{Name: "🎒"},
						},
						discordgo.Button{
							Label:    "Back to Sheet",
							Style:    discordgo.SecondaryButton,
							CustomID: fmt.Sprintf("character:sheet_refresh:%s", characterID),
							Emoji:    &discordgo.ComponentEmoji{Name: "📋"},
						},
					},
				},
			}

			err = s.InteractionRespond(i.Interaction, &discordgo.InteractionResponse{
				Type: discordgo.InteractionResponseUpdateMessage,
				Data: &discordgo.InteractionResponseData{
					Embeds:     []*discordgo.MessageEmbed{embed},
					Components: components,
				},
			})
			if err != nil {
				log.Printf("Error showing equip success: %v", err)
			}
		}
	} else if ctx == "character" && action == "unequip" {
		// Handle unequipping an item
		if len(parts) >= 4 {
			characterID := parts[2]
			itemKey := parts[3]

			// Get the character
			char, err := h.ServiceProvider.CharacterService.GetByID(characterID)
			if err != nil {
				respondWithUpdateError(s, i, fmt.Sprintf("Failed to get character: %v", err))
				return
			}

			// Verify ownership
			if char.OwnerID != i.Member.User.ID {
				respondWithUpdateError(s, i, "You can only manage your own character's inventory!")
				return
			}

			// Find which slot has the item and unequip it
			var foundSlot entities.Slot
			var foundItem entities.Equipment
			for slot, equipped := range char.EquippedSlots {
				if equipped != nil && equipped.GetKey() == itemKey {
					foundSlot = slot
					foundItem = equipped
					break
				}
			}

			if foundItem == nil {
				respondWithUpdateError(s, i, "Item is not equipped!")
				return
			}

			// Unequip the item by setting the slot to nil
			char.EquippedSlots[foundSlot] = nil

			// Save the character equipment changes
			err = h.ServiceProvider.CharacterService.UpdateEquipment(char)
			if err != nil {
				respondWithUpdateError(s, i, fmt.Sprintf("Failed to save equipment: %v", err))
				return
			}

			// Show success message
			embed := &discordgo.MessageEmbed{
				Title:       "✅ Item Unequipped!",
				Description: fmt.Sprintf("**%s** has been unequipped from **%s**", foundItem.GetName(), foundSlot),
				Color:       0x2ecc71,
			}

			// Show buttons to continue
			components := []discordgo.MessageComponent{
				discordgo.ActionsRow{
					Components: []discordgo.MessageComponent{
						discordgo.Button{
							Label:    "View Inventory",
							Style:    discordgo.PrimaryButton,
							CustomID: fmt.Sprintf("character:inventory:%s", characterID),
							Emoji:    &discordgo.ComponentEmoji{Name: "🎒"},
						},
						discordgo.Button{
							Label:    "Back to Sheet",
							Style:    discordgo.SecondaryButton,
							CustomID: fmt.Sprintf("character:sheet_refresh:%s", characterID),
							Emoji:    &discordgo.ComponentEmoji{Name: "📋"},
						},
					},
				},
			}

			err = s.InteractionRespond(i.Interaction, &discordgo.InteractionResponse{
				Type: discordgo.InteractionResponseUpdateMessage,
				Data: &discordgo.InteractionResponseData{
					Embeds:     []*discordgo.MessageEmbed{embed},
					Components: components,
				},
			})
			if err != nil {
				log.Printf("Error showing unequip success: %v", err)
			}
		}
	} else if ctx == "session_manage" {
		// Handle session management actions
		if len(parts) >= 3 {
			sessionID := parts[2]

			switch action {
			case "start":
				// Start the session
				err := h.ServiceProvider.SessionService.StartSession(context.Background(), sessionID, i.Member.User.ID)
				if err != nil {
					content := fmt.Sprintf("❌ Failed to start session: %v", err)
					err = s.InteractionRespond(i.Interaction, &discordgo.InteractionResponse{
						Type: discordgo.InteractionResponseChannelMessageWithSource,
						Data: &discordgo.InteractionResponseData{
							Content: content,
							Flags:   discordgo.MessageFlagsEphemeral,
						},
					})
					if err != nil {
						log.Printf("Error responding to start session: %v", err)
					}
					return
				}

				err = s.InteractionRespond(i.Interaction, &discordgo.InteractionResponse{
					Type: discordgo.InteractionResponseChannelMessageWithSource,
					Data: &discordgo.InteractionResponseData{
						Content: "🎲 Session started! Let the adventure begin!",
						Flags:   discordgo.MessageFlagsEphemeral,
					},
				})
				if err != nil {
					log.Printf("Error starting session: %v", err)
				}
			case "leave":
				// Leave the session
				err := h.ServiceProvider.SessionService.LeaveSession(context.Background(), sessionID, i.Member.User.ID)
				if err != nil {
					content := fmt.Sprintf("❌ Failed to leave session: %v", err)
					err = s.InteractionRespond(i.Interaction, &discordgo.InteractionResponse{
						Type: discordgo.InteractionResponseChannelMessageWithSource,
						Data: &discordgo.InteractionResponseData{
							Content: content,
							Flags:   discordgo.MessageFlagsEphemeral,
						},
					})
					if err != nil {
						log.Printf("Error responding to leave session: %v", err)
					}
					return
				}

				err = s.InteractionRespond(i.Interaction, &discordgo.InteractionResponse{
					Type: discordgo.InteractionResponseChannelMessageWithSource,
					Data: &discordgo.InteractionResponseData{
						Content: "👋 You've left the session.",
						Flags:   discordgo.MessageFlagsEphemeral,
					},
				})
				if err != nil {
					log.Printf("Error leaving session: %v", err)
				}
			case "select_character":
				// Show character selection menu
				// Get user's characters
				chars, err := h.ServiceProvider.CharacterService.ListByOwner(i.Member.User.ID)
				if err != nil || len(chars) == 0 {
					content := "❌ You need to create a character first! Use `/dnd character create`"
					err = s.InteractionRespond(i.Interaction, &discordgo.InteractionResponse{
						Type: discordgo.InteractionResponseChannelMessageWithSource,
						Data: &discordgo.InteractionResponseData{
							Content: content,
							Flags:   discordgo.MessageFlagsEphemeral,
						},
					})
					if err != nil {
						log.Printf("Error responding with error: %v", err)
					}
					return
				}

				// Build character options
				options := make([]discordgo.SelectMenuOption, 0, len(chars))
				for _, char := range chars {
					if char.Status == entities.CharacterStatusActive {
						options = append(options, discordgo.SelectMenuOption{
							Label:       fmt.Sprintf("%s - %s", char.Name, char.GetDisplayInfo()),
							Description: fmt.Sprintf("Level %d | HP: %d/%d | AC: %d", char.Level, char.CurrentHitPoints, char.MaxHitPoints, char.AC),
							Value:       char.ID,
						})
					}
				}

				if len(options) == 0 {
					content := "❌ You don't have any active characters! Create or activate a character first."
					err = s.InteractionRespond(i.Interaction, &discordgo.InteractionResponse{
						Type: discordgo.InteractionResponseChannelMessageWithSource,
						Data: &discordgo.InteractionResponseData{
							Content: content,
							Flags:   discordgo.MessageFlagsEphemeral,
						},
					})
					if err != nil {
						log.Printf("Error responding with error: %v", err)
					}
					return
				}

				// Show character selection menu
				err = s.InteractionRespond(i.Interaction, &discordgo.InteractionResponse{
					Type: discordgo.InteractionResponseChannelMessageWithSource,
					Data: &discordgo.InteractionResponseData{
						Content: "🎭 Select your character for this session:",
						Flags:   discordgo.MessageFlagsEphemeral,
						Components: []discordgo.MessageComponent{
							discordgo.ActionsRow{
								Components: []discordgo.MessageComponent{
									discordgo.SelectMenu{
										CustomID:    fmt.Sprintf("session_manage:confirm_character:%s", sessionID),
										Placeholder: "Choose your character...",
										Options:     options,
									},
								},
							},
						},
					},
				})
				if err != nil {
					log.Printf("Error showing character selection: %v", err)
				}
			case "confirm_character":
				// Set the selected character
				if len(i.MessageComponentData().Values) > 0 {
					characterID := i.MessageComponentData().Values[0]
					err := h.ServiceProvider.SessionService.SelectCharacter(context.Background(), sessionID, i.Member.User.ID, characterID)
					if err != nil {
						content := fmt.Sprintf("❌ Failed to select character: %v", err)
						err = s.InteractionRespond(i.Interaction, &discordgo.InteractionResponse{
							Type: discordgo.InteractionResponseUpdateMessage,
							Data: &discordgo.InteractionResponseData{
								Content:    content,
								Components: []discordgo.MessageComponent{},
							},
						})
						if err != nil {
							log.Printf("Error responding with error: %v", err)
						}
						return
					}

					// Get character details for confirmation
					char, charErr := h.ServiceProvider.CharacterService.GetByID(characterID)
					if charErr != nil {
						content := fmt.Sprintf("❌ Failed to get character: %v", charErr)
						err = s.InteractionRespond(i.Interaction, &discordgo.InteractionResponse{
							Type: discordgo.InteractionResponseUpdateMessage,
							Data: &discordgo.InteractionResponseData{
								Content:    content,
								Components: []discordgo.MessageComponent{},
							},
						})
						if err != nil {
							log.Printf("Error responding with error: %v", err)
						}
						return
					}
					content := fmt.Sprintf("✅ Character selected: **%s** the %s", char.Name, char.GetDisplayInfo())
					err = s.InteractionRespond(i.Interaction, &discordgo.InteractionResponse{
						Type: discordgo.InteractionResponseUpdateMessage,
						Data: &discordgo.InteractionResponseData{
							Content:    content,
							Components: []discordgo.MessageComponent{},
						},
					})
					if err != nil {
						log.Printf("Error confirming character selection: %v", err)
					}

					// Check if there's an active encounter in this session
					// If so, we need to add the player to it and update the shared message
					enc, encErr := h.ServiceProvider.EncounterService.GetActiveEncounter(context.Background(), sessionID)
					if encErr != nil {
						// Log the error but don't fail - there might not be an active encounter
						log.Printf("No active encounter found for session %s: %v", sessionID, encErr)
					} else if enc != nil {
						log.Printf("Found active encounter %s, adding player %s with character %s", enc.ID, i.Member.User.ID, characterID)

						// Check if player is already in the encounter with a different character
						var existingCombatantID string
						for id, combatant := range enc.Combatants {
							if combatant.PlayerID == i.Member.User.ID {
								log.Printf("Player %s is already in encounter as %s (combatant %s)", i.Member.User.ID, combatant.Name, id)
								existingCombatantID = id
								break
							}
						}

						if existingCombatantID != "" {
							// Remove the old combatant first
							log.Printf("Removing old combatant %s to replace with new character", existingCombatantID)
							removeErr := h.ServiceProvider.EncounterService.RemoveCombatant(context.Background(), enc.ID, existingCombatantID, i.Member.User.ID)
							if removeErr != nil {
								log.Printf("Failed to remove old combatant: %v", removeErr)
							}
						}

						// Add the player with the new character
						_, addErr := h.ServiceProvider.EncounterService.AddPlayer(context.Background(), enc.ID, i.Member.User.ID, characterID)
						if addErr != nil {
							log.Printf("Failed to add player to active encounter: %v", addErr)
						} else {
							log.Printf("Successfully added player %s to encounter %s with new character", i.Member.User.ID, enc.ID)
						}

						// Always try to update the shared combat message after character selection
						// This ensures the display is current even if the player was already in the encounter
						log.Printf("Updating shared combat message for encounter %s", enc.ID)

						// Get fresh encounter data
						updatedEnc, getErr := h.ServiceProvider.EncounterService.GetEncounter(context.Background(), enc.ID)
						if getErr != nil {
							log.Printf("Failed to get updated encounter: %v", getErr)
						} else if updatedEnc != nil {
							log.Printf("Got updated encounter. MessageID: %s, ChannelID: %s", updatedEnc.MessageID, updatedEnc.ChannelID)

							if updatedEnc.MessageID != "" && updatedEnc.ChannelID != "" {
								// Build the combat status embed
								embed := combat.BuildCombatStatusEmbed(updatedEnc, nil)
								components := combat.BuildCombatComponents(updatedEnc.ID, &encounter.ExecuteAttackResult{})

								// Update the shared message
								log.Printf("Attempting to update message %s in channel %s", updatedEnc.MessageID, updatedEnc.ChannelID)
								_, err := s.ChannelMessageEditComplex(&discordgo.MessageEdit{
									ID:         updatedEnc.MessageID,
									Channel:    updatedEnc.ChannelID,
									Embeds:     &[]*discordgo.MessageEmbed{embed},
									Components: &components,
								})
								if err != nil {
									log.Printf("Failed to update shared combat message: %v", err)
								} else {
									log.Printf("Successfully updated shared combat message")
								}
							} else {
								log.Printf("Encounter %s has no message ID stored (MessageID: %s, ChannelID: %s)", updatedEnc.ID, updatedEnc.MessageID, updatedEnc.ChannelID)
							}
						}
					}
				}
			case "pause":
				// Pause the session
				err := h.ServiceProvider.SessionService.PauseSession(context.Background(), sessionID, i.Member.User.ID)
				if err != nil {
					content := fmt.Sprintf("❌ Failed to pause session: %v", err)
					err = s.InteractionRespond(i.Interaction, &discordgo.InteractionResponse{
						Type: discordgo.InteractionResponseChannelMessageWithSource,
						Data: &discordgo.InteractionResponseData{
							Content: content,
							Flags:   discordgo.MessageFlagsEphemeral,
						},
					})
					if err != nil {
						log.Printf("Error responding with error: %v", err)
					}
					return
				}

				err = s.InteractionRespond(i.Interaction, &discordgo.InteractionResponse{
					Type: discordgo.InteractionResponseChannelMessageWithSource,
					Data: &discordgo.InteractionResponseData{
						Content: "⏸️ Session paused. Use `/dnd session info` to see options.",
						Flags:   discordgo.MessageFlagsEphemeral,
					},
				})
				if err != nil {
					log.Printf("Error pausing session: %v", err)
				}
			case "end":
				// Use the end handler
				req := &sessionHandler.EndRequest{
					Session:     s,
					Interaction: i,
					SessionID:   sessionID,
				}
				if err := h.sessionEndHandler.Handle(req); err != nil {
					log.Printf("Error handling session end button: %v", err)
				}
			case "resume":
				// Resume the session
				err := h.ServiceProvider.SessionService.ResumeSession(context.Background(), sessionID, i.Member.User.ID)
				if err != nil {
					content := fmt.Sprintf("❌ Failed to resume session: %v", err)
					err = s.InteractionRespond(i.Interaction, &discordgo.InteractionResponse{
						Type: discordgo.InteractionResponseChannelMessageWithSource,
						Data: &discordgo.InteractionResponseData{
							Content: content,
							Flags:   discordgo.MessageFlagsEphemeral,
						},
					})
					if err != nil {
						log.Printf("Error responding with error: %v", err)
					}
					return
				}

				err = s.InteractionRespond(i.Interaction, &discordgo.InteractionResponse{
					Type: discordgo.InteractionResponseChannelMessageWithSource,
					Data: &discordgo.InteractionResponseData{
						Content: "▶️ Session resumed! The adventure continues!",
						Flags:   discordgo.MessageFlagsEphemeral,
					},
				})
				if err != nil {
					log.Printf("Error resuming session: %v", err)
				}
			case "invite":
				// Show invite interface
				// Get session details
				session, err := h.ServiceProvider.SessionService.GetSession(context.Background(), sessionID)
				if err != nil {
					content := fmt.Sprintf("❌ Failed to get session: %v", err)
					err = s.InteractionRespond(i.Interaction, &discordgo.InteractionResponse{
						Type: discordgo.InteractionResponseChannelMessageWithSource,
						Data: &discordgo.InteractionResponseData{
							Content: content,
							Flags:   discordgo.MessageFlagsEphemeral,
						},
					})
					if err != nil {
						log.Printf("Error responding with error: %v", err)
					}
					return
				}

				// Show invite code and instructions
				content := fmt.Sprintf("📨 **Invite Players to %s**\n\n🔑 Invite Code: `%s`\n\nPlayers can join using:\n```/dnd session join %s```",
					session.Name, session.InviteCode, session.InviteCode)
				err = s.InteractionRespond(i.Interaction, &discordgo.InteractionResponse{
					Type: discordgo.InteractionResponseChannelMessageWithSource,
					Data: &discordgo.InteractionResponseData{
						Content: content,
						Flags:   discordgo.MessageFlagsEphemeral,
					},
				})
				if err != nil {
					log.Printf("Error showing invite: %v", err)
				}
			case "settings":
				// TODO: Implement session settings modal
				content := "🔧 Session settings coming soon!"
				err := s.InteractionRespond(i.Interaction, &discordgo.InteractionResponse{
					Type: discordgo.InteractionResponseChannelMessageWithSource,
					Data: &discordgo.InteractionResponseData{
						Content: content,
						Flags:   discordgo.MessageFlagsEphemeral,
					},
				})
				if err != nil {
					log.Printf("Error showing settings placeholder: %v", err)
				}
			}
		}
	} else if ctx == "combat" {
		// Use new clean combat handler
		if len(parts) >= 3 {
			encounterID := parts[2]
			if err := h.combatHandler.HandleButton(s, i, action, encounterID); err != nil {
				log.Printf("Error handling combat button: %v", err)
			}
		}
	} else if ctx == "encounter" {
		// Handle encounter management actions
		if len(parts) >= 3 {
			encounterID := parts[2]

			switch action {
			case "roll_initiative":
				// Roll initiative for all combatants
				err := h.ServiceProvider.EncounterService.RollInitiative(context.Background(), encounterID, i.Member.User.ID)
				if err != nil {
					content := fmt.Sprintf("❌ Failed to roll initiative: %v", err)
					err = s.InteractionRespond(i.Interaction, &discordgo.InteractionResponse{
						Type: discordgo.InteractionResponseChannelMessageWithSource,
						Data: &discordgo.InteractionResponseData{
							Content: content,
							Flags:   discordgo.MessageFlagsEphemeral,
						},
					})
					if err != nil {
						log.Printf("Error responding with error: %v", err)
					}
					return
				}

				// Get encounterResult to show results
				encounterResult, err := h.ServiceProvider.EncounterService.GetEncounter(context.Background(), encounterID)
				if err != nil {
					content := "✅ Initiative rolled! Use View Encounter to see the order."
					err = s.InteractionRespond(i.Interaction, &discordgo.InteractionResponse{
						Type: discordgo.InteractionResponseChannelMessageWithSource,
						Data: &discordgo.InteractionResponseData{
							Content: content,
							Flags:   discordgo.MessageFlagsEphemeral,
						},
					})
					if err != nil {
						log.Printf("Error responding with error: %v", err)
					}
					return
				}

				// Build initiative order display
				var initiativeList strings.Builder
				for i, combatantID := range encounterResult.TurnOrder {
					if combatant, exists := encounterResult.Combatants[combatantID]; exists {
						initiativeList.WriteString(fmt.Sprintf("%d. **%s** - Initiative: %d\n", i+1, combatant.Name, combatant.Initiative))
					}
				}

				// Get initiative roll details from combat log
				var rollDetails strings.Builder
				if len(encounterResult.CombatLog) > 0 {
					// Skip the first entry which is "Rolling Initiative" header
					for i := 1; i < len(encounterResult.CombatLog) && i <= len(encounterResult.Combatants)+1; i++ {
						rollDetails.WriteString(encounterResult.CombatLog[i] + "\n")
					}
				}

				embed := &discordgo.MessageEmbed{
					Title:       "🎲 Initiative Rolled!",
					Description: "Combat order has been determined:",
					Color:       0x2ecc71, // Green
					Fields: []*discordgo.MessageEmbedField{
						{
							Name:   "🎯 Initiative Rolls",
							Value:  rollDetails.String(),
							Inline: false,
						},
						{
							Name:   "⚔️ Turn Order",
							Value:  initiativeList.String(),
							Inline: false,
						},
					},
				}

				components := []discordgo.MessageComponent{
					discordgo.ActionsRow{
						Components: []discordgo.MessageComponent{
							discordgo.Button{
								Label:    "Start Combat",
								Style:    discordgo.SuccessButton,
								CustomID: fmt.Sprintf("encounter:start:%s", encounterID),
								Emoji:    &discordgo.ComponentEmoji{Name: "⚔️"},
							},
							discordgo.Button{
								Label:    "View Encounter",
								Style:    discordgo.SecondaryButton,
								CustomID: fmt.Sprintf("encounter:view:%s", encounterID),
								Emoji:    &discordgo.ComponentEmoji{Name: "👁️"},
							},
						},
					},
				}

				err = s.InteractionRespond(i.Interaction, &discordgo.InteractionResponse{
					Type: discordgo.InteractionResponseChannelMessageWithSource,
					Data: &discordgo.InteractionResponseData{
						Embeds:     []*discordgo.MessageEmbed{embed},
						Components: components,
					},
				})
				if err != nil {
					log.Printf("Error showing initiative results: %v", err)
				}

			case "view":
				// View encounter details
				encounterResult, err := h.ServiceProvider.EncounterService.GetEncounter(context.Background(), encounterID)
				if err != nil {
					content := fmt.Sprintf("❌ Failed to get encounter: %v", err)
					err = s.InteractionRespond(i.Interaction, &discordgo.InteractionResponse{
						Type: discordgo.InteractionResponseChannelMessageWithSource,
						Data: &discordgo.InteractionResponseData{
							Content: content,
							Flags:   discordgo.MessageFlagsEphemeral,
						},
					})
					if err != nil {
						log.Printf("Error responding with error: %v", err)
					}
					return
				}

				// Build encounter status
				embed := &discordgo.MessageEmbed{
					Title:       fmt.Sprintf("⚔️ %s", encounterResult.Name),
					Description: encounterResult.Description,
					Color:       0x3498db, // Blue
					Fields:      []*discordgo.MessageEmbedField{},
				}

				// Add status field
				statusStr := string(encounterResult.Status)
				if encounterResult.Status == entities.EncounterStatusActive {
					statusStr = fmt.Sprintf("Active - Round %d", encounterResult.Round)
				}
				embed.Fields = append(embed.Fields, &discordgo.MessageEmbedField{
					Name:   "📊 Status",
					Value:  statusStr,
					Inline: true,
				})

				// Add combatant count
				activeCombatants := 0
				for _, c := range encounterResult.Combatants {
					if c.IsActive {
						activeCombatants++
					}
				}
				embed.Fields = append(embed.Fields, &discordgo.MessageEmbedField{
					Name:   "👥 Combatants",
					Value:  fmt.Sprintf("%d active / %d total", activeCombatants, len(encounterResult.Combatants)),
					Inline: true,
				})

				// List combatants with HP
				var combatantList strings.Builder
				for _, combatant := range encounterResult.Combatants {
					hpBar := ""
					if combatant.MaxHP > 0 {
						hpPercent := float64(combatant.CurrentHP) / float64(combatant.MaxHP)
						if hpPercent > 0.5 {
							hpBar = "🟢"
						} else if hpPercent > 0.25 {
							hpBar = "🟡"
						} else if combatant.CurrentHP > 0 {
							hpBar = "🔴"
						} else {
							hpBar = "💀"
						}
					}

					combatantList.WriteString(fmt.Sprintf("%s **%s** - HP: %d/%d | AC: %d\n",
						hpBar, combatant.Name, combatant.CurrentHP, combatant.MaxHP, combatant.AC))
				}

				if combatantList.Len() > 0 {
					embed.Fields = append(embed.Fields, &discordgo.MessageEmbedField{
						Name:   "🗡️ Combatants",
						Value:  combatantList.String(),
						Inline: false,
					})
				}

				// Add appropriate buttons based on status
				var components []discordgo.MessageComponent
				switch encounterResult.Status {
				case entities.EncounterStatusSetup:
					components = []discordgo.MessageComponent{
						discordgo.ActionsRow{
							Components: []discordgo.MessageComponent{
								discordgo.Button{
									Label:    "Add Monster",
									Style:    discordgo.PrimaryButton,
									CustomID: fmt.Sprintf("encounter:add_monster:%s", encounterID),
									Emoji:    &discordgo.ComponentEmoji{Name: "➕"},
								},
								discordgo.Button{
									Label:    "Roll Initiative",
									Style:    discordgo.SuccessButton,
									CustomID: fmt.Sprintf("encounter:roll_initiative:%s", encounterID),
									Emoji:    &discordgo.ComponentEmoji{Name: "🎲"},
								},
							},
						},
					}
				case entities.EncounterStatusActive:
					// Show combat controls for active encounters
					// Check if it's the viewing player's turn
					isPlayerTurn := false
					if current := encounterResult.GetCurrentCombatant(); current != nil {
						isPlayerTurn = current.PlayerID == i.Member.User.ID
					}

					components = []discordgo.MessageComponent{
						discordgo.ActionsRow{
							Components: []discordgo.MessageComponent{
								discordgo.Button{
									Label:    "Attack",
									Style:    discordgo.DangerButton,
									CustomID: fmt.Sprintf("encounter:attack:%s", encounterID),
									Emoji:    &discordgo.ComponentEmoji{Name: "⚔️"},
									Disabled: !isPlayerTurn,
								},
								discordgo.Button{
									Label:    "Next Turn",
									Style:    discordgo.PrimaryButton,
									CustomID: fmt.Sprintf("encounter:next_turn:%s", encounterID),
									Emoji:    &discordgo.ComponentEmoji{Name: "➡️"},
								},
								discordgo.Button{
									Label:    "Status",
									Style:    discordgo.SecondaryButton,
									CustomID: fmt.Sprintf("encounter:view:%s", encounterID),
									Emoji:    &discordgo.ComponentEmoji{Name: "📊"},
								},
								discordgo.Button{
									Label:    "History",
									Style:    discordgo.SecondaryButton,
									CustomID: fmt.Sprintf("encounter:history:%s", encounterID),
									Emoji:    &discordgo.ComponentEmoji{Name: "📜"},
								},
							},
						},
					}
				}

				// Make the response ephemeral if this is an active encounter view
				flags := discordgo.MessageFlags(0)
				if encounterResult.Status == entities.EncounterStatusActive {
					flags = discordgo.MessageFlagsEphemeral
				}

				err = s.InteractionRespond(i.Interaction, &discordgo.InteractionResponse{
					Type: discordgo.InteractionResponseChannelMessageWithSource,
					Data: &discordgo.InteractionResponseData{
						Embeds:     []*discordgo.MessageEmbed{embed},
						Components: components,
						Flags:      flags,
					},
				})
				if err != nil {
					log.Printf("Error showing encounter view: %v", err)
				}

			case "add_monster":
				// Prompt for monster name
				content := "Use `/dnd encounter add <monster>` to add a monster to this encounter."
				err := s.InteractionRespond(i.Interaction, &discordgo.InteractionResponse{
					Type: discordgo.InteractionResponseChannelMessageWithSource,
					Data: &discordgo.InteractionResponseData{
						Content: content,
						Flags:   discordgo.MessageFlagsEphemeral,
					},
				})
				if err != nil {
					log.Printf("Error prompting for add monster: %v", err)
				}
			case "start":
				// Start combat
				err := h.ServiceProvider.EncounterService.StartEncounter(context.Background(), encounterID, i.Member.User.ID)
				if err != nil {
					content := fmt.Sprintf("❌ Failed to start combat: %v", err)
					if responseErr := s.InteractionRespond(i.Interaction, &discordgo.InteractionResponse{
						Type: discordgo.InteractionResponseChannelMessageWithSource,
						Data: &discordgo.InteractionResponseData{
							Content: content,
							Flags:   discordgo.MessageFlagsEphemeral,
						},
					}); responseErr != nil {
						log.Printf("Failed to respond with error message: %v", responseErr)
					}
					return
				}

				// Get encounterResult to show combat status
				encounterResult, err := h.ServiceProvider.EncounterService.GetEncounter(context.Background(), encounterID)
				if err != nil {
					content := "✅ Combat started!"
					if responseErr := s.InteractionRespond(i.Interaction, &discordgo.InteractionResponse{
						Type: discordgo.InteractionResponseChannelMessageWithSource,
						Data: &discordgo.InteractionResponseData{
							Content: content,
							Flags:   discordgo.MessageFlagsEphemeral,
						},
					}); responseErr != nil {
						log.Printf("Failed to respond with error message: %v", responseErr)
					}
					return
				}

				// Use the standard combat embed for consistency
				embed := combat.BuildCombatStatusEmbed(encounterResult, nil)
				embed.Title = "⚔️ Combat Started!"

				// Use standard combat components
				components := combat.BuildCombatComponents(encounterResult.ID, &encounter.ExecuteAttackResult{
					CombatEnded: false,
				})

				// Send the combat message
				err = s.InteractionRespond(i.Interaction, &discordgo.InteractionResponse{
					Type: discordgo.InteractionResponseChannelMessageWithSource,
					Data: &discordgo.InteractionResponseData{
						Embeds:     []*discordgo.MessageEmbed{embed},
						Components: components,
					},
				})
				if err != nil {
					log.Printf("Error showing combat started: %v", err)
					return
				}

				// Store the message ID for future updates
				if response, err := s.InteractionResponse(i.Interaction); err == nil {
					err = h.ServiceProvider.EncounterService.UpdateMessageID(
						context.Background(),
						encounterResult.ID,
						response.ID,
						response.ChannelID,
					)
					if err != nil {
						log.Printf("Error storing message ID: %v", err)
					}
				}
			case "next_turn":
				// Advance to next turn
				err := h.ServiceProvider.EncounterService.NextTurn(context.Background(), encounterID, i.Member.User.ID)
				if err != nil {
					content := fmt.Sprintf("❌ Failed to advance turn: %v", err)
					if responseErr := s.InteractionRespond(i.Interaction, &discordgo.InteractionResponse{
						Type: discordgo.InteractionResponseChannelMessageWithSource,
						Data: &discordgo.InteractionResponseData{
							Content: content,
							Flags:   discordgo.MessageFlagsEphemeral,
						},
					}); responseErr != nil {
						log.Printf("Failed to respond with error message: %v", responseErr)
					}
					return
				}

				// Get updated encounter
				encounterResult, err := h.ServiceProvider.EncounterService.GetEncounter(context.Background(), encounterID)
				if err != nil {
					content := "✅ Turn advanced!"
					if responseErr := s.InteractionRespond(i.Interaction, &discordgo.InteractionResponse{
						Type: discordgo.InteractionResponseChannelMessageWithSource,
						Data: &discordgo.InteractionResponseData{
							Content: content,
							Flags:   discordgo.MessageFlagsEphemeral,
						},
					}); responseErr != nil {
						log.Printf("Failed to respond with error message: %v", responseErr)
					}
					return
				}

				// Build turn update display
				embed := &discordgo.MessageEmbed{
					Title:       "➡️ Next Turn!",
					Description: fmt.Sprintf("**%s** - Round %d", encounterResult.Name, encounterResult.Round),
					Color:       0x3498db, // Blue
					Fields:      []*discordgo.MessageEmbedField{},
				}

				// Process any monster turns
				monsterActed := false
				if current := encounterResult.GetCurrentCombatant(); current != nil && current.Type == entities.CombatantTypeMonster && current.CanAct() {
					monsterActed = true
					log.Printf("Processing monster turn for %s (HP: %d/%d)", current.Name, current.CurrentHP, current.MaxHP)

					// Find a target (first active player)
					var target *entities.Combatant
					for _, combatant := range encounterResult.Combatants {
						if combatant.Type == entities.CombatantTypePlayer && combatant.IsActive {
							target = combatant
							break
						}
					}

					if target != nil && len(current.Actions) > 0 {
						// Use first available action
						action := current.Actions[0]

						// Roll attack
						attackResult, rollErr := dice.Roll(1, 20, 0)
						if rollErr != nil {
							log.Printf("Failed to roll attack: %v", rollErr)

							//TODO: Handle error
						}
						attackRoll := attackResult.Total
						totalAttack := attackRoll + action.AttackBonus

						embed.Fields = append(embed.Fields, &discordgo.MessageEmbedField{
							Name:   "🐉 Monster Attack!",
							Value:  fmt.Sprintf("%s uses **%s** against %s", current.Name, action.Name, target.Name),
							Inline: false,
						})

						// Check if hit
						hit := totalAttack >= target.AC
						hitText := "❌ **MISS!**"
						if attackRoll == 20 {
							hitText = "🎆 **CRITICAL HIT!**"
							hit = true
						} else if attackRoll == 1 {
							hitText = "⚠️ **CRITICAL MISS!**"
							hit = false
						} else if hit {
							hitText = "✅ **HIT!**"
						}

						embed.Fields = append(embed.Fields, &discordgo.MessageEmbedField{
							Name:   "Attack Roll",
							Value:  fmt.Sprintf("🎲 %d + %d = **%d** vs AC %d\n%s", attackRoll, action.AttackBonus, totalAttack, target.AC, hitText),
							Inline: false,
						})

						// Apply damage if hit
						if hit && len(action.Damage) > 0 {
							totalDamage := 0
							var damageDetails strings.Builder

							for _, dmg := range action.Damage {
								diceCount := dmg.DiceCount
								if attackRoll == 20 { // Critical hit doubles dice
									diceCount *= 2
								}
								rollResult, rollErr := dice.Roll(diceCount, dmg.DiceSize, dmg.Bonus)
								if rollErr != nil {
									log.Printf("Failed to roll damage: %v", rollErr)
									//TODO: Handle error
								}
								dmgTotal := rollResult.Total
								totalDamage += dmgTotal
								damageDetails.WriteString(fmt.Sprintf("🎲 %dd%d+%d = **%d** %s\n", diceCount, dmg.DiceSize, dmg.Bonus, dmgTotal, dmg.DamageType))
							}

							embed.Fields = append(embed.Fields, &discordgo.MessageEmbedField{
								Name:   "Damage Roll",
								Value:  damageDetails.String(),
								Inline: false,
							})

							// Apply damage
							log.Printf("Monster %s dealt %d damage to %s", current.Name, totalDamage, target.Name)

							err = h.ServiceProvider.EncounterService.ApplyDamage(context.Background(), encounterID, target.ID, i.Member.User.ID, totalDamage)
							if err != nil {
								log.Printf("Error applying monster damage: %v", err)
							} else {
								target.CurrentHP -= totalDamage
								if target.CurrentHP < 0 {
									target.CurrentHP = 0
								}

								embed.Fields = append(embed.Fields, &discordgo.MessageEmbedField{
									Name:   "🩸 Target Status",
									Value:  fmt.Sprintf("%s now has **%d/%d HP**", target.Name, target.CurrentHP, target.MaxHP),
									Inline: false,
								})

								if target.CurrentHP == 0 {
									embed.Fields = append(embed.Fields, &discordgo.MessageEmbedField{
										Name:   "💀 Player Down!",
										Value:  fmt.Sprintf("%s has been knocked unconscious!", target.Name),
										Inline: false,
									})
								}
							}
						} else {
							// Log miss
							err = h.ServiceProvider.EncounterService.LogCombatAction(context.Background(), encounterID,
								fmt.Sprintf("%s missed %s", current.Name, target.Name))
							if err != nil {
								log.Printf("Error logging miss: %v", err)
							}
						}
					} else if target == nil {
						embed.Fields = append(embed.Fields, &discordgo.MessageEmbedField{
							Name:   "🎯 No Targets",
							Value:  "The monster has no valid targets!",
							Inline: false,
						})
					}
				}

				// If a monster acted, auto-advance and update display
				if monsterActed {
					log.Printf("Auto-advancing turn after monster attack")
					err = h.ServiceProvider.EncounterService.NextTurn(context.Background(), encounterID, i.Member.User.ID)
					if err != nil {
						log.Printf("Error auto-advancing turn: %v", err)
					} else {
						// Re-get encounter to show updated turn
						encounterResult, err = h.ServiceProvider.EncounterService.GetEncounter(context.Background(), encounterID)
						if err != nil {
							log.Printf("Error getting updated encounter: %v", err)
						}
					}
				}

				// Check if combat ended
				if encounterResult.Status == entities.EncounterStatusCompleted {
					// Show victory/defeat message
					shouldEnd, playersWon := encounterResult.CheckCombatEnd()
					if shouldEnd && playersWon {
						embed.Title = "🎉 Victory!"
						embed.Color = 0x2ecc71 // Green
						embed.Fields = append(embed.Fields, &discordgo.MessageEmbedField{
							Name:   "Combat Complete",
							Value:  "All enemies have been defeated! The party is victorious!",
							Inline: false,
						})
					} else if shouldEnd && !playersWon {
						embed.Title = "💀 Defeat..."
						embed.Color = 0xe74c3c // Red
						embed.Fields = append(embed.Fields, &discordgo.MessageEmbedField{
							Name:   "Combat Complete",
							Value:  "The party has fallen in battle...",
							Inline: false,
						})
					}
				} else {
					// Show current turn after any updates
					if current := encounterResult.GetCurrentCombatant(); current != nil {
						embed.Fields = append(embed.Fields, &discordgo.MessageEmbedField{
							Name:   "🎯 Now Up",
							Value:  fmt.Sprintf("**%s** (HP: %d/%d | AC: %d)", current.Name, current.CurrentHP, current.MaxHP, current.AC),
							Inline: false,
						})
					}
				}

				// Show upcoming turns
				var upcoming strings.Builder
				for i := 0; i < 3 && i < len(encounterResult.TurnOrder); i++ {
					idx := (encounterResult.Turn + i) % len(encounterResult.TurnOrder)
					if combatant, exists := encounterResult.Combatants[encounterResult.TurnOrder[idx]]; exists && combatant.IsActive {
						if i == 0 {
							upcoming.WriteString(fmt.Sprintf("▶️ **%s** (current)\n", combatant.Name))
						} else {
							upcoming.WriteString(fmt.Sprintf("%d. %s\n", i, combatant.Name))
						}
					}
				}

				embed.Fields = append(embed.Fields, &discordgo.MessageEmbedField{
					Name:   "📋 Turn Order",
					Value:  upcoming.String(),
					Inline: true,
				})

				// Combat action buttons
				var components []discordgo.MessageComponent
				if encounterResult.Status == entities.EncounterStatusCompleted {
					// Combat ended - show different buttons
					components = []discordgo.MessageComponent{
						discordgo.ActionsRow{
							Components: []discordgo.MessageComponent{
								discordgo.Button{
									Label:    "View History",
									Style:    discordgo.SecondaryButton,
									CustomID: fmt.Sprintf("encounter:history:%s", encounterID),
									Emoji:    &discordgo.ComponentEmoji{Name: "📜"},
								},
								discordgo.Button{
									Label:    "Continue Dungeon",
									Style:    discordgo.SuccessButton,
									CustomID: fmt.Sprintf("dungeon:next_room:%s", encounterResult.SessionID),
									Emoji:    &discordgo.ComponentEmoji{Name: "🚪"},
								},
							},
						},
					}
				} else if encounterResult.IsRoundComplete() {
					// Round is complete - show continue button
					embed.Title = "🔄 Round Complete!"
					embed.Fields = append([]*discordgo.MessageEmbedField{
						{
							Name:   "📊 Round Summary",
							Value:  fmt.Sprintf("Round %d has ended. All combatants have acted.", encounterResult.Round),
							Inline: false,
						},
					}, embed.Fields...)

					components = []discordgo.MessageComponent{
						discordgo.ActionsRow{
							Components: []discordgo.MessageComponent{
								discordgo.Button{
									Label:    "Continue to Next Round",
									Style:    discordgo.SuccessButton,
									CustomID: fmt.Sprintf("encounter:next_turn:%s", encounterID),
									Emoji:    &discordgo.ComponentEmoji{Name: "▶️"},
								},
								discordgo.Button{
									Label:    "View Status",
									Style:    discordgo.SecondaryButton,
									CustomID: fmt.Sprintf("encounter:view_full:%s", encounterID),
									Emoji:    &discordgo.ComponentEmoji{Name: "📊"},
								},
							},
						},
					}
				} else {
					// Combat ongoing - show normal buttons
					// Check if it's the player's turn
					isPlayerTurn := false
					if current := encounterResult.GetCurrentCombatant(); current != nil {
						isPlayerTurn = current.PlayerID == i.Member.User.ID
					}

					components = []discordgo.MessageComponent{
						discordgo.ActionsRow{
							Components: []discordgo.MessageComponent{
								discordgo.Button{
									Label:    "Attack",
									Style:    discordgo.DangerButton,
									CustomID: fmt.Sprintf("encounter:attack:%s", encounterID),
									Emoji:    &discordgo.ComponentEmoji{Name: "⚔️"},
									Disabled: !isPlayerTurn,
								},
								discordgo.Button{
									Label:    "Apply Damage",
									Style:    discordgo.DangerButton,
									CustomID: fmt.Sprintf("encounter:damage:%s", encounterID),
									Emoji:    &discordgo.ComponentEmoji{Name: "💥"},
								},
								discordgo.Button{
									Label:    "Heal",
									Style:    discordgo.SuccessButton,
									CustomID: fmt.Sprintf("encounter:heal:%s", encounterID),
									Emoji:    &discordgo.ComponentEmoji{Name: "💚"},
								},
								discordgo.Button{
									Label:    "Next Turn",
									Style:    discordgo.PrimaryButton,
									CustomID: fmt.Sprintf("encounter:next_turn:%s", encounterID),
									Emoji:    &discordgo.ComponentEmoji{Name: "➡️"},
								},
								discordgo.Button{
									Label:    "View Full",
									Style:    discordgo.SecondaryButton,
									CustomID: fmt.Sprintf("encounter:view_full:%s", encounterID),
									Emoji:    &discordgo.ComponentEmoji{Name: "📊"},
								},
							},
						},
					}
				}

				err = s.InteractionRespond(i.Interaction, &discordgo.InteractionResponse{
					Type: discordgo.InteractionResponseChannelMessageWithSource,
					Data: &discordgo.InteractionResponseData{
						Embeds:     []*discordgo.MessageEmbed{embed},
						Components: components,
					},
				})
				if err != nil {
					log.Printf("Error showing next turn: %v", err)
				}
			case "damage":
				// Show damage modal
				modal := discordgo.InteractionResponseData{
					CustomID: fmt.Sprintf("encounter:apply_damage:%s", encounterID),
					Title:    "Apply Damage",
					Components: []discordgo.MessageComponent{
						discordgo.ActionsRow{
							Components: []discordgo.MessageComponent{
								discordgo.TextInput{
									CustomID:    "damage_amount",
									Label:       "Damage Amount",
									Style:       discordgo.TextInputShort,
									Placeholder: "Enter damage (e.g., 12)",
									Required:    true,
									MaxLength:   3,
								},
							},
						},
						discordgo.ActionsRow{
							Components: []discordgo.MessageComponent{
								discordgo.TextInput{
									CustomID:    "target_name",
									Label:       "Target Name",
									Style:       discordgo.TextInputShort,
									Placeholder: "Enter target name",
									Required:    true,
									MaxLength:   50,
								},
							},
						},
					},
				}

				err := s.InteractionRespond(i.Interaction, &discordgo.InteractionResponse{
					Type: discordgo.InteractionResponseModal,
					Data: &modal,
				})
				if err != nil {
					log.Printf("Error showing damage modal: %v", err)
				}
			case "heal":
				// Show heal modal
				modal := discordgo.InteractionResponseData{
					CustomID: fmt.Sprintf("encounter:apply_heal:%s", encounterID),
					Title:    "Heal Target",
					Components: []discordgo.MessageComponent{
						discordgo.ActionsRow{
							Components: []discordgo.MessageComponent{
								discordgo.TextInput{
									CustomID:    "heal_amount",
									Label:       "Healing Amount",
									Style:       discordgo.TextInputShort,
									Placeholder: "Enter healing (e.g., 8)",
									Required:    true,
									MaxLength:   3,
								},
							},
						},
						discordgo.ActionsRow{
							Components: []discordgo.MessageComponent{
								discordgo.TextInput{
									CustomID:    "target_name",
									Label:       "Target Name",
									Style:       discordgo.TextInputShort,
									Placeholder: "Enter target name",
									Required:    true,
									MaxLength:   50,
								},
							},
						},
					},
				}

				err := s.InteractionRespond(i.Interaction, &discordgo.InteractionResponse{
					Type: discordgo.InteractionResponseModal,
					Data: &modal,
				})
				if err != nil {
					log.Printf("Error showing heal modal: %v", err)
				}
			case "end":
				// End the encounter
				err := h.ServiceProvider.EncounterService.EndEncounter(context.Background(), encounterID, i.Member.User.ID)
				if err != nil {
					content := fmt.Sprintf("❌ Failed to end encounter: %v", err)
					if responseErr := s.InteractionRespond(i.Interaction, &discordgo.InteractionResponse{
						Type: discordgo.InteractionResponseChannelMessageWithSource,
						Data: &discordgo.InteractionResponseData{
							Content: content,
							Flags:   discordgo.MessageFlagsEphemeral,
						},
					}); responseErr != nil {
						log.Printf("Failed to respond with error message: %v", responseErr)
					}
					return
				}

				// Show end summary
				embed := &discordgo.MessageEmbed{
					Title:       "🏁 Combat Ended!",
					Description: "The encounter has concluded.",
					Color:       0x2ecc71, // Green
					Fields: []*discordgo.MessageEmbedField{
						{
							Name:   "📊 Summary",
							Value:  "Combat statistics will be available in a future update!",
							Inline: false,
						},
					},
				}

				err = s.InteractionRespond(i.Interaction, &discordgo.InteractionResponse{
					Type: discordgo.InteractionResponseChannelMessageWithSource,
					Data: &discordgo.InteractionResponseData{
						Embeds: []*discordgo.MessageEmbed{embed},
					},
				})
				if err != nil {
					log.Printf("Error showing end combat: %v", err)
				}
			case "history":
				// View combat history
				encounterResult, err := h.ServiceProvider.EncounterService.GetEncounter(context.Background(), encounterID)
				if err != nil {
					content := fmt.Sprintf("❌ Failed to get encounter: %v", err)
					err = s.InteractionRespond(i.Interaction, &discordgo.InteractionResponse{
						Type: discordgo.InteractionResponseChannelMessageWithSource,
						Data: &discordgo.InteractionResponseData{
							Content: content,
							Flags:   discordgo.MessageFlagsEphemeral,
						},
					})
					if err != nil {
						log.Printf("Error responding with error: %v", err)
					}
					return
				}

				// Build history embed
				embed := &discordgo.MessageEmbed{
					Title:       fmt.Sprintf("📜 Combat History - %s", encounterResult.Name),
					Description: fmt.Sprintf("Round %d", encounterResult.Round),
					Color:       0x9b59b6, // Purple
					Fields:      []*discordgo.MessageEmbedField{},
				}

				// Show recent combat log
				if len(encounterResult.CombatLog) > 0 {
					var logText strings.Builder
					// Show last 10 entries
					start := 0
					if len(encounterResult.CombatLog) > 10 {
						start = len(encounterResult.CombatLog) - 10
					}

					for i := start; i < len(encounterResult.CombatLog); i++ {
						logText.WriteString(encounterResult.CombatLog[i] + "\n")
					}

					embed.Fields = append(embed.Fields, &discordgo.MessageEmbedField{
						Name:   "Recent Actions",
						Value:  logText.String(),
						Inline: false,
					})
				} else {
					embed.Fields = append(embed.Fields, &discordgo.MessageEmbedField{
						Name:   "Recent Actions",
						Value:  "*No combat actions yet*",
						Inline: false,
					})
				}

				// Add back button
				components := []discordgo.MessageComponent{
					discordgo.ActionsRow{
						Components: []discordgo.MessageComponent{
							discordgo.Button{
								Label:    "Back",
								Style:    discordgo.SecondaryButton,
								CustomID: fmt.Sprintf("encounter:view:%s", encounterID),
								Emoji:    &discordgo.ComponentEmoji{Name: "🔙"},
							},
						},
					},
				}

				err = s.InteractionRespond(i.Interaction, &discordgo.InteractionResponse{
					Type: discordgo.InteractionResponseChannelMessageWithSource,
					Data: &discordgo.InteractionResponseData{
						Embeds:     []*discordgo.MessageEmbed{embed},
						Components: components,
						Flags:      discordgo.MessageFlagsEphemeral,
					},
				})
				if err != nil {
					log.Printf("Error showing combat history: %v", err)
				}
			case "attack":
				log.Printf("Attack button pressed for encounter: %s by user: %s", encounterID, i.Member.User.ID)
				// Simple attack handler for testing
				// Get encounter
				encounterResult, err := h.ServiceProvider.EncounterService.GetEncounter(context.Background(), encounterID)
				if err != nil {
					// For dungeon encounters, try to find the active encounter for the channel
					log.Printf("Failed to get encounter %s, looking for active encounter in channel", encounterID)

					// Try to get session from channel metadata or find active encounter
					// This is a workaround for stale encounter IDs in old Discord messages
					content := "❌ This encounter has expired. Please start a new room!"
					if responseErr := s.InteractionRespond(i.Interaction, &discordgo.InteractionResponse{
						Type: discordgo.InteractionResponseChannelMessageWithSource,
						Data: &discordgo.InteractionResponseData{
							Content: content,
							Flags:   discordgo.MessageFlagsEphemeral,
						},
					}); responseErr != nil {
						log.Printf("Failed to respond with error message: %v", responseErr)
					}
					return
				}

				// Find the attacker - the player who clicked attack
				var current *entities.Combatant
				attackerID := i.Member.User.ID

				// Find the player's combatant
				log.Printf("Looking for attacker with PlayerID=%s among %d combatants", attackerID, len(encounterResult.Combatants))
				for id, combatant := range encounterResult.Combatants {
					log.Printf("Checking combatant %s: Name=%s, Type=%s, PlayerID=%s", id, combatant.Name, combatant.Type, combatant.PlayerID)
					if combatant.PlayerID == attackerID {
						current = combatant
						log.Printf("Found player %s attacking as %s", attackerID, combatant.Name)
						break
					}
				}

				// If player has no combatant, check if they're the DM
				if current == nil && encounterResult.CreatedBy == attackerID {
					// DM can control current turn's combatant
					current = encounterResult.GetCurrentCombatant()
					if current != nil {
						log.Printf("DM controlling %s for attack", current.Name)
					}
				}

				if current == nil {
					content := "❌ You don't have a character in this encounter!"
					if responseErr := s.InteractionRespond(i.Interaction, &discordgo.InteractionResponse{
						Type: discordgo.InteractionResponseChannelMessageWithSource,
						Data: &discordgo.InteractionResponseData{
							Content: content,
							Flags:   discordgo.MessageFlagsEphemeral,
						},
					}); responseErr != nil {
						log.Printf("Failed to respond with error message: %v", responseErr)
					}
					return
				}

				// Show target selection
				// Build target list from encounter combatants
				var targetButtons []discordgo.MessageComponent
				targetCount := 0

				for id, combatant := range encounterResult.Combatants {
					// Don't show self as target, inactive combatants, or defeated enemies
					if combatant.ID == current.ID || !combatant.IsActive || combatant.CurrentHP <= 0 {
						log.Printf("Skipping combatant %s (ID: %s): self=%v, active=%v, HP=%d/%d",
							combatant.Name, id, combatant.ID == current.ID, combatant.IsActive, combatant.CurrentHP, combatant.MaxHP)
						continue
					}

					log.Printf("Adding target button for %s (ID: %s)", combatant.Name, id)
					// Create button for this target
					emoji := "🧑"
					if combatant.Type == entities.CombatantTypeMonster {
						emoji = "👹"
					}

					targetButtons = append(targetButtons, discordgo.Button{
						Label:    fmt.Sprintf("%s (HP: %d/%d)", combatant.Name, combatant.CurrentHP, combatant.MaxHP),
						Style:    discordgo.PrimaryButton,
						CustomID: fmt.Sprintf("encounter:select_target:%s:%s", encounterID, id),
						Emoji:    &discordgo.ComponentEmoji{Name: emoji},
					})
					targetCount++

					// Discord limits 5 buttons per row
					if targetCount >= 5 {
						break
					}
				}

				if len(targetButtons) == 0 {
					content := "❌ No valid targets available!"
					if responseErr := s.InteractionRespond(i.Interaction, &discordgo.InteractionResponse{
						Type: discordgo.InteractionResponseChannelMessageWithSource,
						Data: &discordgo.InteractionResponseData{
							Content: content,
							Flags:   discordgo.MessageFlagsEphemeral,
						},
					}); responseErr != nil {
						log.Printf("Failed to respond with error message: %v", responseErr)
					}
					return
				}

				// Create embed for target selection
				embed := &discordgo.MessageEmbed{
					Title:       fmt.Sprintf("⚔️ %s's Attack", current.Name),
					Description: "Select your target:",
					Color:       0xe74c3c,
				}

				components := []discordgo.MessageComponent{
					discordgo.ActionsRow{
						Components: targetButtons,
					},
				}

				err = s.InteractionRespond(i.Interaction, &discordgo.InteractionResponse{
					Type: discordgo.InteractionResponseChannelMessageWithSource,
					Data: &discordgo.InteractionResponseData{
						Embeds:     []*discordgo.MessageEmbed{embed},
						Components: components,
						Flags:      discordgo.MessageFlagsEphemeral,
					},
				})
				if err != nil {
					log.Printf("Error showing target selection: %v", err)
				}
			case "select_target":
				log.Printf("=== ENTERING select_target handler ===")
				// Handle target selection for attack
				if len(parts) < 4 {
					log.Printf("Invalid select_target interaction: %v", parts)
					err := s.InteractionRespond(i.Interaction, &discordgo.InteractionResponse{
						Type: discordgo.InteractionResponseChannelMessageWithSource,
						Data: &discordgo.InteractionResponseData{
							Content: "❌ Invalid target selection",
							Flags:   discordgo.MessageFlagsEphemeral,
						},
					})
					if err != nil {
						log.Printf("Failed to respond with error message: %v", err)
					}
					return
				}
				targetID := parts[3]
				log.Printf("Target selected: %s for encounter: %s", targetID, encounterID)

				// Defer the response immediately since attack processing can take time
				err := s.InteractionRespond(i.Interaction, &discordgo.InteractionResponse{
					Type: discordgo.InteractionResponseDeferredMessageUpdate,
				})
				if err != nil {
					log.Printf("Failed to defer response: %v", err)
				}

				// Use the new service method to handle the complete attack sequence
				attackResult, err := h.ServiceProvider.EncounterService.ExecuteAttackWithTarget(
					context.Background(),
					&encounter.ExecuteAttackInput{
						EncounterID: encounterID,
						TargetID:    targetID,
						UserID:      i.Member.User.ID,
					},
				)
				if err != nil {
					log.Printf("Error executing attack: %v", err)
					content := fmt.Sprintf("❌ Failed to execute attack: %v", err)
					_, err = s.InteractionResponseEdit(i.Interaction, &discordgo.WebhookEdit{
						Content: &content,
						Embeds:  &[]*discordgo.MessageEmbed{},
					})
					if err != nil {
						log.Printf("Failed to edit interaction response: %v", err)
					}
					return
				}

				// Build result embed
				playerAttack := attackResult.PlayerAttack
				embed := &discordgo.MessageEmbed{
					Title:       fmt.Sprintf("⚔️ %s attacks %s!", playerAttack.AttackerName, playerAttack.TargetName),
					Description: fmt.Sprintf("**Attack:** %s", playerAttack.WeaponName),
					Color:       0xe74c3c,
					Fields:      []*discordgo.MessageEmbedField{},
				}

				// Display attack roll and result
				var hitText string
				if playerAttack.Critical {
					hitText = "🎆 **CRITICAL HIT!**"
				} else if playerAttack.AttackRoll == 1 {
					hitText = "⚠️ **CRITICAL MISS!**"
				} else if playerAttack.Hit {
					hitText = "✅ **HIT!**"
				} else {
					hitText = "❌ **MISS!**"
				}

				// Attack roll details
				attackDetails := fmt.Sprintf("Roll: %v + %d = **%d**\nvs AC %d\n%s",
					playerAttack.DiceRolls,
					playerAttack.AttackBonus,
					playerAttack.TotalAttack,
					playerAttack.TargetAC,
					hitText)

				embed.Fields = append(embed.Fields, &discordgo.MessageEmbedField{
					Name:   "🎲 Attack Roll",
					Value:  attackDetails,
					Inline: true,
				})

				// Damage details if hit
				if playerAttack.Hit && playerAttack.Damage > 0 {
					damageDetails := fmt.Sprintf("Roll: %v",
						playerAttack.DamageRolls)
					if playerAttack.DamageBonus != 0 {
						damageDetails += fmt.Sprintf(" + %d", playerAttack.DamageBonus)
					}
					damageDetails += fmt.Sprintf(" = **%d** %s", playerAttack.Damage, playerAttack.DamageType)

					embed.Fields = append(embed.Fields, &discordgo.MessageEmbedField{
						Name:   "💥 Damage",
						Value:  damageDetails,
						Inline: true,
					}, &discordgo.MessageEmbedField{
						Name:   "🩸 Target Status",
						Value:  fmt.Sprintf("%s now has **%d HP**", playerAttack.TargetName, playerAttack.TargetNewHP),
						Inline: false,
					})

					if playerAttack.TargetDefeated {
						embed.Fields = append(embed.Fields, &discordgo.MessageEmbedField{
							Name:   "💀 Defeated!",
							Value:  fmt.Sprintf("%s has been defeated!", playerAttack.TargetName),
							Inline: false,
						})
					}
				}

				// Display any monster attacks that followed
				for _, monsterAttack := range attackResult.MonsterAttacks {
					var monsterValue string
					if monsterAttack.Hit {
						monsterValue = fmt.Sprintf("%s attacks %s with %s!\n🎲 Attack: %d vs AC %d - **HIT!**\n💥 Damage: **%d**",
							monsterAttack.AttackerName, monsterAttack.TargetName, monsterAttack.WeaponName,
							monsterAttack.TotalAttack, monsterAttack.TargetAC, monsterAttack.Damage)
					} else {
						monsterValue = fmt.Sprintf("%s attacks %s with %s!\n🎲 Attack: %d vs AC %d - **MISS!**",
							monsterAttack.AttackerName, monsterAttack.TargetName, monsterAttack.WeaponName,
							monsterAttack.TotalAttack, monsterAttack.TargetAC)
					}
					embed.Fields = append(embed.Fields, &discordgo.MessageEmbedField{
						Name:   fmt.Sprintf("🐉 %s's Turn", monsterAttack.AttackerName),
						Value:  monsterValue,
						Inline: false,
					})
				}

				// Check if combat ended
				if attackResult.CombatEnded && attackResult.PlayersWon {
					embed.Fields = append(embed.Fields, &discordgo.MessageEmbedField{
						Name:   "🎉 Victory!",
						Value:  "All enemies have been defeated!",
						Inline: false,
					})
				}

				// Add combat control buttons
				components := []discordgo.MessageComponent{
					discordgo.ActionsRow{
						Components: []discordgo.MessageComponent{
							discordgo.Button{
								Label:    "Attack Again",
								Style:    discordgo.DangerButton,
								CustomID: fmt.Sprintf("encounter:attack:%s", encounterID),
								Emoji:    &discordgo.ComponentEmoji{Name: "⚔️"},
								Disabled: !attackResult.IsPlayerTurn || attackResult.CombatEnded,
							},
							discordgo.Button{
								Label:    "Next Turn",
								Style:    discordgo.PrimaryButton,
								CustomID: fmt.Sprintf("encounter:next_turn:%s", encounterID),
								Emoji:    &discordgo.ComponentEmoji{Name: "➡️"},
								Disabled: attackResult.CombatEnded,
							},
							discordgo.Button{
								Label:    "View Status",
								Style:    discordgo.SecondaryButton,
								CustomID: fmt.Sprintf("encounter:view:%s", encounterID),
								Emoji:    &discordgo.ComponentEmoji{Name: "📊"},
							},
							discordgo.Button{
								Label:    "History",
								Style:    discordgo.SecondaryButton,
								CustomID: fmt.Sprintf("encounter:history:%s", encounterID),
								Emoji:    &discordgo.ComponentEmoji{Name: "📜"},
							},
						},
					},
				}

				_, err = s.InteractionResponseEdit(i.Interaction, &discordgo.WebhookEdit{
					Embeds:     &[]*discordgo.MessageEmbed{embed},
					Components: &components,
				})
				if err != nil {
					log.Printf("Error showing attack result: %v", err)
				}
			default:
				log.Printf("Unknown encounter action: %s", action)
			}
		}
	} else if ctx == "ea" {
		// Handle execute attack with shortened IDs
		// ea:{encIDShort}:{targetIDShort}:{attackType}
		if len(parts) < 4 {
			log.Printf("Invalid ea interaction: %v", parts)
			return
		}

		encIDShort := parts[1]
		targetIDShort := parts[2]
		attackType := parts[3]

		log.Printf("Execute attack - enc: %s, target: %s, type: %s", encIDShort, targetIDShort, attackType)

		// We need to find the full encounter ID and target ID
		// First, let's try to get active encounter for the session
		// This requires us to know the session ID from context

		// For now, we'll search through all encounters (this is not ideal for production)
		// In production, you'd want to store session context or use a more efficient lookup

		// Alternative approach: Store the full IDs in the message metadata or use a cache
		// For now, let's respond with an error and ask user to try again
		content := "⚠️ Attack action requires full context. Please use the Attack button to select your target again."
		if responseErr := s.InteractionRespond(i.Interaction, &discordgo.InteractionResponse{
			Type: discordgo.InteractionResponseUpdateMessage,
			Data: &discordgo.InteractionResponseData{
				Content:    content,
				Components: []discordgo.MessageComponent{},
			},
		}); responseErr != nil {
			log.Printf("Failed to respond with error message: %v", responseErr)
		}
	} else if ctx == "dungeon" {
		// Handle dungeon actions
		if len(parts) >= 3 {
			sessionID := parts[2]

			switch action {
			case "join":
				if err := h.dungeonJoinHandler.HandleButton(s, i, sessionID); err != nil {
					log.Printf("Error handling dungeon join: %v", err)
				}
			case "select_character":
				// Handle character selection for dungeon
				if len(i.MessageComponentData().Values) > 0 {
					characterID := i.MessageComponentData().Values[0]

					// Get the session to check if user is already in it
					sess, err := h.ServiceProvider.SessionService.GetSession(context.Background(), sessionID)
					if err != nil {
						respondWithUpdateError(s, i, fmt.Sprintf("Failed to get session: %v", err))
						return
					}

					// If not in session, join it first
					if !sess.IsUserInSession(i.Member.User.ID) {
						log.Printf("User %s not in session, joining...", i.Member.User.ID)
						_, joinErr := h.ServiceProvider.SessionService.JoinSession(context.Background(), sessionID, i.Member.User.ID)
						if joinErr != nil {
							respondWithUpdateError(s, i, fmt.Sprintf("Failed to join party: %v", joinErr))
							return
						}
					}

					// Select the character
					err = h.ServiceProvider.SessionService.SelectCharacter(context.Background(), sessionID, i.Member.User.ID, characterID)
					if err != nil {
						respondWithUpdateError(s, i, fmt.Sprintf("Failed to select character: %v", err))
						return
					}

					// Get character details for confirmation
					char, charErr := h.ServiceProvider.CharacterService.GetByID(characterID)
					if charErr != nil {
						respondWithUpdateError(s, i, fmt.Sprintf("Failed to get character: %v", charErr))
						return
					}

					// Success response
					embed := &discordgo.MessageEmbed{
						Title:       "🎉 Joined the Party!",
						Description: fmt.Sprintf("**%s** has joined the dungeon delve!", char.Name),
						Color:       0x2ecc71, // Green
						Fields: []*discordgo.MessageEmbedField{
							{
								Name:   "Character",
								Value:  fmt.Sprintf("%s (Level %d)", char.GetDisplayInfo(), char.Level),
								Inline: true,
							},
							{
								Name:   "HP",
								Value:  fmt.Sprintf("%d/%d", char.CurrentHitPoints, char.MaxHitPoints),
								Inline: true,
							},
							{
								Name:   "AC",
								Value:  fmt.Sprintf("%d", char.AC),
								Inline: true,
							},
						},
					}

					if responseErr := s.InteractionRespond(i.Interaction, &discordgo.InteractionResponse{
						Type: discordgo.InteractionResponseUpdateMessage,
						Data: &discordgo.InteractionResponseData{
							Embeds:     []*discordgo.MessageEmbed{embed},
							Components: []discordgo.MessageComponent{},
						},
					}); responseErr != nil {
						log.Printf("Failed to respond with success message: %v", responseErr)
					}

					// Update the shared dungeon lobby message using stored message ID
					freshSess, err := h.ServiceProvider.SessionService.GetSession(context.Background(), sessionID)
					if err != nil {
						log.Printf("Failed to get session: %v", err)
						return
					}

					if freshSess != nil && freshSess.Metadata != nil {
						// Get stored message ID from session metadata
						messageID, msgErr := freshSess.Metadata.GetString(string(entities.MetadataKeyLobbyMessage))
						channelID, chanErr := freshSess.Metadata.GetString(string(entities.MetadataKeyLobbyChannel))
						if msgErr == nil && chanErr == nil {
							log.Printf("Updating dungeon lobby message %s with new party member", messageID)

							// Use the helper function to update the lobby message
							if updateErr := dungeon.UpdateDungeonLobbyMessage(s, h.ServiceProvider.SessionService, h.ServiceProvider.CharacterService, sessionID, messageID, channelID); updateErr != nil {
								log.Printf("Failed to update dungeon lobby message: %v", updateErr)
							} else {
								log.Printf("Successfully updated dungeon lobby with new party member")
							}
						} else {
							log.Printf("No lobby message ID found in session metadata")
						}
					}
				}
			case "enter":
				if len(parts) >= 4 {
					roomType := parts[3]
					if err := h.dungeonEnterRoomHandler.HandleButton(s, i, sessionID, roomType); err != nil {
						log.Printf("Error handling dungeon enter: %v", err)
					}
				}
			case "status":
				// Get session to show party status
				sess, err := h.ServiceProvider.SessionService.GetSession(context.Background(), sessionID)
				if err != nil {
					content := "❌ Session not found!"
					if responseErr := s.InteractionRespond(i.Interaction, &discordgo.InteractionResponse{
						Type: discordgo.InteractionResponseChannelMessageWithSource,
						Data: &discordgo.InteractionResponseData{
							Content: content,
							Flags:   discordgo.MessageFlagsEphemeral,
						},
					}); responseErr != nil {
						log.Printf("Failed to respond with error message: %v", responseErr)
					}
					return
				}

				// Build party status
				embed := &discordgo.MessageEmbed{
					Title:       "🎭 Party Status",
					Description: "Current adventurers:",
					Color:       0x3498db,
					Fields:      []*discordgo.MessageEmbedField{},
				}

				for _, member := range sess.Members {
					if member.CharacterID != "" {
						// Get character details
						char, getCharErr := h.ServiceProvider.CharacterService.GetByID(member.CharacterID)
						if getCharErr == nil {
							embed.Fields = append(embed.Fields, &discordgo.MessageEmbedField{
								Name:   char.Name,
								Value:  fmt.Sprintf("%s | HP: %d/%d | AC: %d", char.GetDisplayInfo(), char.CurrentHitPoints, char.MaxHitPoints, char.AC),
								Inline: false,
							})
						}
					}
				}

				if len(embed.Fields) == 0 {
					embed.Description = "No party members yet!"
				}

				err = s.InteractionRespond(i.Interaction, &discordgo.InteractionResponse{
					Type: discordgo.InteractionResponseChannelMessageWithSource,
					Data: &discordgo.InteractionResponseData{
						Embeds: []*discordgo.MessageEmbed{embed},
						Flags:  discordgo.MessageFlagsEphemeral,
					},
				})
				if err != nil {
					log.Printf("Error showing party status: %v", err)
				}
			}
		}
	} else if ctx == "saving_throw" {
		// Handle saving throw rolls
		if len(parts) >= 4 {
			characterID := parts[1]
			attribute := entities.Attribute(parts[2])
			dc, err := strconv.Atoi(parts[3])
			if err == nil {
				if err := h.savingThrowHandler.HandleSavingThrowRoll(s, i, characterID, attribute, dc); err != nil {
					log.Printf("Error handling saving throw: %v", err)
				}
			}
		}
	} else if ctx == "skill_check" {
		// Handle skill check rolls
		if len(parts) >= 4 {
			characterID := parts[1]
			skillKey := parts[2]
			dc, err := strconv.Atoi(parts[3])
			if err == nil {
				if err := h.skillCheckHandler.HandleSkillCheckRoll(s, i, characterID, skillKey, dc); err != nil {
					log.Printf("Error handling skill check: %v", err)
				}
			}
		}
	}
}

// handleModalSubmit handles modal form submissions
func (h *Handler) handleModalSubmit(s *discordgo.Session, i *discordgo.InteractionCreate) {
	data := i.ModalSubmitData()

	// Parse custom ID
	parts := strings.Split(data.CustomID, ":")
	if len(parts) < 2 {
		return
	}

	ctx := parts[0]
	action := parts[1]

	if ctx == "character_create" && action == "submit_name" {
		if len(parts) >= 4 {
			// Get the character name from the modal
			characterName := ""
			for _, comp := range data.Components {
				if row, ok := comp.(*discordgo.ActionsRow); ok {
					for _, rowComp := range row.Components {
						if input, ok := rowComp.(*discordgo.TextInput); ok && input.CustomID == "character_name" {
							characterName = input.Value
							break
						}
					}
				}
			}

			// Get the draft character
			draftChar, err := h.ServiceProvider.CharacterService.GetOrCreateDraftCharacter(
				context.Background(),
				i.Member.User.ID,
				i.GuildID,
			)
			if err != nil {
				log.Printf("Error getting draft character: %v", err)
				// Show error to user
				getDraftErr := s.InteractionRespond(i.Interaction, &discordgo.InteractionResponse{
					Type: discordgo.InteractionResponseChannelMessageWithSource,
					Data: &discordgo.InteractionResponseData{
						Content: "❌ Failed to get character draft. Please try again.",
						Flags:   discordgo.MessageFlagsEphemeral,
					},
				})
				if getDraftErr != nil {
					log.Printf("Error responding with error: %v", getDraftErr)
				}
				return
			}

			// Update the draft with the final name and ensure race/class are set
			raceKey := parts[2]
			classKey := parts[3]

			_, err = h.ServiceProvider.CharacterService.UpdateDraftCharacter(
				context.Background(),
				draftChar.ID,
				&characterService.UpdateDraftInput{
					Name:     &characterName,
					RaceKey:  &raceKey,
					ClassKey: &classKey,
				},
			)
			if err != nil {
				log.Printf("Error updating draft with name: %v", err)
			}

			// Get the updated character to ensure we have all the data
			char, err := h.ServiceProvider.CharacterService.GetCharacter(context.Background(), draftChar.ID)
			if err != nil {
				log.Printf("Error getting updated character: %v", err)
				// Show error to user
				getCharErr := s.InteractionRespond(i.Interaction, &discordgo.InteractionResponse{
					Type: discordgo.InteractionResponseChannelMessageWithSource,
					Data: &discordgo.InteractionResponseData{
						Content: "❌ Failed to finalize character. Please try again.",
						Flags:   discordgo.MessageFlagsEphemeral,
					},
				})
				if getCharErr != nil {
					log.Printf("Error responding with error: %v", getCharErr)
				}
				return
			}

			// Build ability scores from the character
			abilityScores := make(map[string]int)
			log.Printf("Character attributes: %+v", char.Attributes)
			if char.Attributes != nil {
				for attr, score := range char.Attributes {
					var key string
					switch attr {
					case entities.AttributeStrength:
						key = "STR"
					case entities.AttributeDexterity:
						key = "DEX"
					case entities.AttributeConstitution:
						key = "CON"
					case entities.AttributeIntelligence:
						key = "INT"
					case entities.AttributeWisdom:
						key = "WIS"
					case entities.AttributeCharisma:
						key = "CHA"
					}
					if key != "" && score != nil {
						abilityScores[key] = score.Score
						log.Printf("Attribute %s (%s): %d", key, attr, score.Score)
					}
				}
			}
			log.Printf("Final ability scores map: %+v", abilityScores)

			// Finalize the draft character (marking it as active)
			finalChar, err := h.ServiceProvider.CharacterService.FinalizeDraftCharacter(context.Background(), draftChar.ID)
			if err != nil {
				log.Printf("Error finalizing character: %v", err)
				// Show error to user
				finalCharErr := s.InteractionRespond(i.Interaction, &discordgo.InteractionResponse{
					Type: discordgo.InteractionResponseChannelMessageWithSource,
					Data: &discordgo.InteractionResponseData{
						Content: fmt.Sprintf("❌ Failed to finalize character: %v", err),
						Flags:   discordgo.MessageFlagsEphemeral,
					},
				})
				if finalCharErr != nil {
					log.Printf("Error responding with error: %v", finalCharErr)
				}
				return
			}

			// Show success with character details
			description := fmt.Sprintf("**Name:** %s", finalChar.Name)
			if finalChar.Race != nil {
				description += fmt.Sprintf("\n**Race:** %s", finalChar.Race.Name)
			}
			if finalChar.Class != nil {
				description += fmt.Sprintf("\n**Class:** %s", finalChar.Class.Name)
			}

			embed := &discordgo.MessageEmbed{
				Title:       "Character Created!",
				Description: description,
				Color:       0x00ff00,
				Fields:      []*discordgo.MessageEmbedField{},
			}

			// Only add ability scores if we have them
			if len(abilityScores) > 0 {
				embed.Fields = append(embed.Fields, &discordgo.MessageEmbedField{
					Name: "💪 Base Abilities",
					Value: fmt.Sprintf("STR: %d, DEX: %d, CON: %d\nINT: %d, WIS: %d, CHA: %d",
						abilityScores["STR"], abilityScores["DEX"], abilityScores["CON"],
						abilityScores["INT"], abilityScores["WIS"], abilityScores["CHA"],
					),
					Inline: true,
				})
			}

			// Add other fields
			embed.Fields = append(embed.Fields,
				&discordgo.MessageEmbedField{
					Name:   "❤️ Hit Points",
					Value:  fmt.Sprintf("%d", finalChar.MaxHitPoints),
					Inline: true,
				},
				&discordgo.MessageEmbedField{
					Name:   "🛡️ Hit Die",
					Value:  fmt.Sprintf("d%d", finalChar.HitDie),
					Inline: true,
				},
				&discordgo.MessageEmbedField{
					Name:   "✅ Character Complete",
					Value:  "Your character has been created and saved successfully!",
					Inline: false,
				},
			)

			embed.Footer = &discordgo.MessageEmbedFooter{
				Text: "Ready for adventure!",
			}

			err = s.InteractionRespond(i.Interaction, &discordgo.InteractionResponse{
				Type: discordgo.InteractionResponseChannelMessageWithSource,
				Data: &discordgo.InteractionResponseData{
					Embeds: []*discordgo.MessageEmbed{embed},
				},
			})

			if err != nil {
				log.Printf("Error responding to modal submit: %v", err)
			}
		}
	} else if ctx == "encounter" {
		if len(parts) >= 3 {
			encounterID := parts[2]

			switch action {
			case "apply_damage":
				// Extract values from modal
				damageAmount := 0
				targetName := ""

				for _, comp := range data.Components {
					if row, ok := comp.(*discordgo.ActionsRow); ok {
						for _, rowComp := range row.Components {
							if input, ok := rowComp.(*discordgo.TextInput); ok {
								switch input.CustomID {
								case "damage_amount":
									var err error
									damageAmount, err = strconv.Atoi(input.Value)
									if err != nil {
										log.Printf("Error parsing damage amount: %v", err)
										return
									}
								case "target_name":
									targetName = input.Value
								}
							}
						}
					}
				}

				// Get encounter to find target
				encounterResult, err := h.ServiceProvider.EncounterService.GetEncounter(context.Background(), encounterID)
				if err != nil {
					content := fmt.Sprintf("❌ Failed to get encounter: %v", err)
					if responseErr := s.InteractionRespond(i.Interaction, &discordgo.InteractionResponse{
						Type: discordgo.InteractionResponseChannelMessageWithSource,
						Data: &discordgo.InteractionResponseData{
							Content: content,
							Flags:   discordgo.MessageFlagsEphemeral,
						},
					}); responseErr != nil {
						log.Printf("Failed to respond with error message: %v", responseErr)
					}
					return
				}

				// Find target combatant
				var targetID string
				for id, combatant := range encounterResult.Combatants {
					if strings.EqualFold(combatant.Name, targetName) {
						targetID = id
						break
					}
				}

				if targetID == "" {
					content := fmt.Sprintf("❌ Target '%s' not found in encounter!", targetName)
					if responseErr := s.InteractionRespond(i.Interaction, &discordgo.InteractionResponse{
						Type: discordgo.InteractionResponseChannelMessageWithSource,
						Data: &discordgo.InteractionResponseData{
							Content: content,
							Flags:   discordgo.MessageFlagsEphemeral,
						},
					}); responseErr != nil {
						log.Printf("Failed to respond with error message: %v", responseErr)
					}
					return
				}

				// Apply damage
				err = h.ServiceProvider.EncounterService.ApplyDamage(context.Background(), encounterID, targetID, i.Member.User.ID, damageAmount)
				if err != nil {
					content := fmt.Sprintf("❌ Failed to apply damage: %v", err)
					if responseErr := s.InteractionRespond(i.Interaction, &discordgo.InteractionResponse{
						Type: discordgo.InteractionResponseChannelMessageWithSource,
						Data: &discordgo.InteractionResponseData{
							Content: content,
							Flags:   discordgo.MessageFlagsEphemeral,
						},
					}); responseErr != nil {
						log.Printf("Failed to respond with error message: %v", responseErr)
					}
					return
				}

				// Get updated combatant
				encounterResult, err = h.ServiceProvider.EncounterService.GetEncounter(context.Background(), encounterID)
				if err != nil {
					content := fmt.Sprintf("❌ Failed to get encounter: %v", err)
					if responseErr := s.InteractionRespond(i.Interaction, &discordgo.InteractionResponse{
						Type: discordgo.InteractionResponseChannelMessageWithSource,
						Data: &discordgo.InteractionResponseData{
							Content: content,
							Flags:   discordgo.MessageFlagsEphemeral,
						},
					}); responseErr != nil {
						log.Printf("Failed to respond with error message: %v", responseErr)
					}
					return
				}
				target := encounterResult.Combatants[targetID]

				// Show result
				embed := &discordgo.MessageEmbed{
					Title:       "💥 Damage Applied!",
					Description: fmt.Sprintf("**%s** takes %d damage!", target.Name, damageAmount),
					Color:       0xe74c3c, // Red
					Fields: []*discordgo.MessageEmbedField{
						{
							Name:   "❤️ Hit Points",
							Value:  fmt.Sprintf("%d / %d", target.CurrentHP, target.MaxHP),
							Inline: true,
						},
					},
				}

				if target.CurrentHP <= 0 {
					embed.Fields = append(embed.Fields, &discordgo.MessageEmbedField{
						Name:   "💀 Status",
						Value:  "**Unconscious!**",
						Inline: true,
					})
				}

				if responseErr := s.InteractionRespond(i.Interaction, &discordgo.InteractionResponse{
					Type: discordgo.InteractionResponseChannelMessageWithSource,
					Data: &discordgo.InteractionResponseData{
						Embeds: []*discordgo.MessageEmbed{embed},
					},
				}); responseErr != nil {
					log.Printf("Failed to respond with error message: %v", responseErr)
				}
				if err != nil {
					log.Printf("Error responding to damage: %v", err)
				}

			case "apply_heal":
				// Extract values from modal
				healAmount := 0
				targetName := ""

				for _, comp := range data.Components {
					if row, ok := comp.(*discordgo.ActionsRow); ok {
						for _, rowComp := range row.Components {
							if input, ok := rowComp.(*discordgo.TextInput); ok {
								switch input.CustomID {
								case "heal_amount":
									var err error
									healAmount, err = strconv.Atoi(input.Value)
									if err != nil {
										log.Printf("Error parsing heal amount: %v", err)
										return
									}
								case "target_name":
									targetName = input.Value
								}
							}
						}
					}
				}

				// Get encounter to find target
				encounterResult, err := h.ServiceProvider.EncounterService.GetEncounter(context.Background(), encounterID)
				if err != nil {
					content := fmt.Sprintf("❌ Failed to get encounter: %v", err)
					if responseErr := s.InteractionRespond(i.Interaction, &discordgo.InteractionResponse{
						Type: discordgo.InteractionResponseChannelMessageWithSource,
						Data: &discordgo.InteractionResponseData{
							Content: content,
							Flags:   discordgo.MessageFlagsEphemeral,
						},
					}); responseErr != nil {
						log.Printf("Failed to respond with error message: %v", responseErr)
					}
					return
				}

				// Find target combatant
				var targetID string
				for id, combatant := range encounterResult.Combatants {
					if strings.EqualFold(combatant.Name, targetName) {
						targetID = id
						break
					}
				}

				if targetID == "" {
					content := fmt.Sprintf("❌ Target '%s' not found in encounter!", targetName)
					if responseErr := s.InteractionRespond(i.Interaction, &discordgo.InteractionResponse{
						Type: discordgo.InteractionResponseChannelMessageWithSource,
						Data: &discordgo.InteractionResponseData{
							Content: content,
							Flags:   discordgo.MessageFlagsEphemeral,
						},
					}); responseErr != nil {
						log.Printf("Failed to respond with error message: %v", responseErr)
					}
					return
				}

				// Apply healing
				err = h.ServiceProvider.EncounterService.HealCombatant(context.Background(), encounterID, targetID, i.Member.User.ID, healAmount)
				if err != nil {
					content := fmt.Sprintf("❌ Failed to apply healing: %v", err)
					if responseErr := s.InteractionRespond(i.Interaction, &discordgo.InteractionResponse{
						Type: discordgo.InteractionResponseChannelMessageWithSource,
						Data: &discordgo.InteractionResponseData{
							Content: content,
							Flags:   discordgo.MessageFlagsEphemeral,
						},
					}); responseErr != nil {
						log.Printf("Failed to respond with error message: %v", responseErr)
					}
					return
				}

				// Get updated combatant
				encounterResult, err = h.ServiceProvider.EncounterService.GetEncounter(context.Background(), encounterID)
				if err != nil {
					content := fmt.Sprintf("❌ Failed to get encounter: %v", err)
					if responseErr := s.InteractionRespond(i.Interaction, &discordgo.InteractionResponse{
						Type: discordgo.InteractionResponseChannelMessageWithSource,
						Data: &discordgo.InteractionResponseData{
							Content: content,
							Flags:   discordgo.MessageFlagsEphemeral,
						},
					}); responseErr != nil {
						log.Printf("Failed to respond with error message: %v", responseErr)
					}
					return
				}
				target := encounterResult.Combatants[targetID]

				// Show result
				embed := &discordgo.MessageEmbed{
					Title:       "💚 Healing Applied!",
					Description: fmt.Sprintf("**%s** is healed for %d points!", target.Name, healAmount),
					Color:       0x2ecc71, // Green
					Fields: []*discordgo.MessageEmbedField{
						{
							Name:   "❤️ Hit Points",
							Value:  fmt.Sprintf("%d / %d", target.CurrentHP, target.MaxHP),
							Inline: true,
						},
					},
				}

				err = s.InteractionRespond(i.Interaction, &discordgo.InteractionResponse{
					Type: discordgo.InteractionResponseChannelMessageWithSource,
					Data: &discordgo.InteractionResponseData{
						Embeds: []*discordgo.MessageEmbed{embed},
					},
				})
				if err != nil {
					log.Printf("Error responding to heal: %v", err)
				}
			case "execute_attack":
				// Extract values from modal
				targetName := ""
				attackRoll := 0

				for _, comp := range data.Components {
					if row, ok := comp.(*discordgo.ActionsRow); ok {
						for _, rowComp := range row.Components {
							if input, ok := rowComp.(*discordgo.TextInput); ok {
								switch input.CustomID {
								case "target_name":
									targetName = input.Value
								case "attack_roll":
									var attackErr error
									attackRoll, attackErr = strconv.Atoi(input.Value)
									if attackErr != nil {
										log.Printf("Error parsing attack roll: %v", attackErr)
										return
									}
								}
							}
						}
					}
				}

				// Validate attack roll
				if attackRoll < 1 || attackRoll > 20 {
					content := "❌ Invalid attack roll! Must be between 1-20."
					if responseErr := s.InteractionRespond(i.Interaction, &discordgo.InteractionResponse{
						Type: discordgo.InteractionResponseChannelMessageWithSource,
						Data: &discordgo.InteractionResponseData{
							Content: content,
							Flags:   discordgo.MessageFlagsEphemeral,
						},
					}); responseErr != nil {
						log.Printf("Failed to respond with error message: %v", responseErr)
					}
					return
				}

				// Get encounter
				encounterResult, err := h.ServiceProvider.EncounterService.GetEncounter(context.Background(), encounterID)
				if err != nil {
					content := fmt.Sprintf("❌ Failed to get encounter: %v", err)
					if responseErr := s.InteractionRespond(i.Interaction, &discordgo.InteractionResponse{
						Type: discordgo.InteractionResponseChannelMessageWithSource,
						Data: &discordgo.InteractionResponseData{
							Content: content,
							Flags:   discordgo.MessageFlagsEphemeral,
						},
					}); responseErr != nil {
						log.Printf("Failed to respond with error message: %v", responseErr)
					}
					return
				}

				// Get attacker
				attacker := encounterResult.GetCurrentCombatant()
				if attacker == nil {
					content := "❌ No active attacker!"
					if responseErr := s.InteractionRespond(i.Interaction, &discordgo.InteractionResponse{
						Type: discordgo.InteractionResponseChannelMessageWithSource,
						Data: &discordgo.InteractionResponseData{
							Content: content,
							Flags:   discordgo.MessageFlagsEphemeral,
						},
					}); responseErr != nil {
						log.Printf("Failed to respond with error message: %v", responseErr)
					}
					return
				}

				// Find target
				var targetID string
				var target *entities.Combatant
				for id, combatant := range encounterResult.Combatants {
					if strings.EqualFold(combatant.Name, targetName) {
						targetID = id
						target = combatant
						break
					}
				}

				if target == nil {
					content := fmt.Sprintf("❌ Target '%s' not found!", targetName)
					if responseErr := s.InteractionRespond(i.Interaction, &discordgo.InteractionResponse{
						Type: discordgo.InteractionResponseChannelMessageWithSource,
						Data: &discordgo.InteractionResponseData{
							Content: content,
							Flags:   discordgo.MessageFlagsEphemeral,
						},
					}); responseErr != nil {
						log.Printf("Failed to respond with error message: %v", responseErr)
					}
					return
				}

				// Calculate attack bonus (simplified for testing)
				attackBonus := 5 // Default
				if attacker.Type == entities.CombatantTypeMonster && len(attacker.Actions) > 0 {
					attackBonus = attacker.Actions[0].AttackBonus
				}

				totalAttack := attackRoll + attackBonus
				hit := totalAttack >= target.AC

				// Build result
				embed := &discordgo.MessageEmbed{
					Title: "⚔️ Attack Result",
					Color: 0x3498db, // Blue
					Fields: []*discordgo.MessageEmbedField{
						{
							Name:   "🎲 Attack Roll",
							Value:  fmt.Sprintf("d20: %d + %d = **%d**", attackRoll, attackBonus, totalAttack),
							Inline: true,
						},
						{
							Name:   "🎯 Target AC",
							Value:  fmt.Sprintf("%d", target.AC),
							Inline: true,
						},
					},
				}

				if hit {
					// Roll damage (simplified - using 1d8+3 for all attacks)
					damageRoll := 1 + (attackRoll % 8) // Simulate 1d8
					damageMod := 3
					totalDamage := damageRoll + damageMod

					embed.Description = fmt.Sprintf("**%s** hits **%s**!", attacker.Name, target.Name)
					embed.Color = 0x2ecc71 // Green
					embed.Fields = append(embed.Fields, &discordgo.MessageEmbedField{
						Name:   "💥 Damage",
						Value:  fmt.Sprintf("1d8+3: %d + %d = **%d**", damageRoll, damageMod, totalDamage),
						Inline: false,
					})

					// Apply damage
					encounterErr := h.ServiceProvider.EncounterService.ApplyDamage(context.Background(), encounterID, targetID, i.Member.User.ID, totalDamage)
					if encounterErr != nil {
						log.Printf("Error applying damage: %v", encounterErr)
						return
					}

					// Get updated target
					encounterResult, encounterErr := h.ServiceProvider.EncounterService.GetEncounter(context.Background(), encounterID)
					if encounterErr != nil {
						log.Printf("Error getting encounter: %v", encounterErr)
						return
					}
					updatedTarget := encounterResult.Combatants[targetID]

					embed.Fields = append(embed.Fields, &discordgo.MessageEmbedField{
						Name:   "❤️ Target HP",
						Value:  fmt.Sprintf("%d / %d", updatedTarget.CurrentHP, updatedTarget.MaxHP),
						Inline: true,
					})

					if updatedTarget.CurrentHP <= 0 {
						embed.Fields = append(embed.Fields, &discordgo.MessageEmbedField{
							Name:   "💀 Status",
							Value:  "**Target defeated!**",
							Inline: true,
						})
					}
				} else {
					embed.Description = fmt.Sprintf("**%s** misses **%s**!", attacker.Name, target.Name)
					embed.Color = 0xe74c3c // Red
				}

				// Add next turn button
				components := []discordgo.MessageComponent{
					discordgo.ActionsRow{
						Components: []discordgo.MessageComponent{
							discordgo.Button{
								Label:    "Next Turn",
								Style:    discordgo.PrimaryButton,
								CustomID: fmt.Sprintf("encounter:next_turn:%s", encounterID),
								Emoji:    &discordgo.ComponentEmoji{Name: "➡️"},
							},
							discordgo.Button{
								Label:    "View Status",
								Style:    discordgo.SecondaryButton,
								CustomID: fmt.Sprintf("encounter:view:%s", encounterID),
								Emoji:    &discordgo.ComponentEmoji{Name: "📊"},
							},
						},
					},
				}

				log.Printf("Sending attack response - Embed fields: %d, Components: %d", len(embed.Fields), len(components))
				err = s.InteractionRespond(i.Interaction, &discordgo.InteractionResponse{
					Type: discordgo.InteractionResponseUpdateMessage,
					Data: &discordgo.InteractionResponseData{
						Embeds:     []*discordgo.MessageEmbed{embed},
						Components: components,
					},
				})
				if err != nil {
					log.Printf("Error responding to attack: %v", err)
				} else {
					log.Printf("Attack response sent successfully")
				}
			}
		}
	}
}

// respondWithUpdateError is a helper function to respond with an error message using UpdateMessage
func respondWithUpdateError(s *discordgo.Session, i *discordgo.InteractionCreate, message string) {
	if err := s.InteractionRespond(i.Interaction, &discordgo.InteractionResponse{
		Type: discordgo.InteractionResponseUpdateMessage,
		Data: &discordgo.InteractionResponseData{
			Content:    fmt.Sprintf("❌ %s", message),
			Components: []discordgo.MessageComponent{},
		},
	}); err != nil {
		log.Printf("Failed to respond with error message: %v", err)
	}
}

// getWeaponPropertiesString converts weapon properties to a comma-separated string
func getWeaponPropertiesString(weapon *entities.Weapon) string {
	if len(weapon.Properties) == 0 {
		return "None"
	}

	var props []string
	for _, prop := range weapon.Properties {
		if prop != nil {
			props = append(props, prop.Name)
		}
	}

	if len(props) == 0 {
		return "None"
	}

	return strings.Join(props, ", ")
}<|MERGE_RESOLUTION|>--- conflicted
+++ resolved
@@ -219,18 +219,10 @@
 									Required:    true,
 								},
 								{
-<<<<<<< HEAD
-									Type:         discordgo.ApplicationCommandOptionString,
-									Name:         "item",
-									Description:  "Weapon or shield key (e.g., 'longsword', 'shield')",
-									Required:     true,
-									Autocomplete: true,
-=======
 									Type:        discordgo.ApplicationCommandOptionString,
 									Name:        "item",
 									Description: "Weapon or shield key (e.g., 'longsword', 'shield')",
 									Required:    true,
->>>>>>> f798e82d
 								},
 							},
 						},
@@ -438,8 +430,6 @@
 	switch i.Type {
 	case discordgo.InteractionApplicationCommand:
 		h.handleCommand(s, i)
-	case discordgo.InteractionApplicationCommandAutocomplete:
-		h.handleAutocomplete(s, i)
 	case discordgo.InteractionMessageComponent:
 		h.handleComponent(s, i)
 	case discordgo.InteractionModalSubmit:
@@ -727,106 +717,6 @@
 			}
 			if err := h.encounterAddMonsterHandler.Handle(req); err != nil {
 				log.Printf("Error handling add monster: %v", err)
-			}
-		}
-	}
-}
-
-// handleAutocomplete handles autocomplete interactions for slash commands
-func (h *Handler) handleAutocomplete(s *discordgo.Session, i *discordgo.InteractionCreate) {
-	data := i.ApplicationCommandData()
-
-	// Only handle autocomplete for the equip command
-	if data.Name == "dnd" && len(data.Options) > 0 && data.Options[0].Name == "character" {
-		if len(data.Options[0].Options) > 0 && data.Options[0].Options[0].Name == "equip" {
-			// Find which option is focused (being typed)
-			var characterID string
-			var focusedOption *discordgo.ApplicationCommandInteractionDataOption
-
-			for _, opt := range data.Options[0].Options[0].Options {
-				if opt.Name == "character_id" && opt.StringValue() != "" {
-					characterID = opt.StringValue()
-				}
-				if opt.Focused {
-					focusedOption = opt
-				}
-			}
-
-			// If the item field is focused and we have a character ID
-			if focusedOption != nil && focusedOption.Name == "item" && characterID != "" {
-				// Get the character to see their inventory
-				char, err := h.ServiceProvider.CharacterService.GetByID(characterID)
-				if err != nil {
-					log.Printf("Failed to get character for autocomplete: %v", err)
-					// Return empty choices on error
-					if respErr := s.InteractionRespond(i.Interaction, &discordgo.InteractionResponse{
-						Type: discordgo.InteractionApplicationCommandAutocompleteResult,
-						Data: &discordgo.InteractionResponseData{
-							Choices: []*discordgo.ApplicationCommandOptionChoice{},
-						},
-					}); respErr != nil {
-						log.Printf("Error sending empty autocomplete response: %v", respErr)
-					}
-					return
-				}
-
-				// Build choices from character's inventory
-				choices := []*discordgo.ApplicationCommandOptionChoice{}
-				currentInput := strings.ToLower(focusedOption.StringValue())
-
-				// Add weapons
-				if weapons, exists := char.Inventory[entities.EquipmentTypeWeapon]; exists {
-					for _, weapon := range weapons {
-						weaponKey := weapon.GetKey()
-						weaponName := weapon.GetName()
-
-						// Filter based on current input
-						if currentInput == "" ||
-							strings.Contains(strings.ToLower(weaponKey), currentInput) ||
-							strings.Contains(strings.ToLower(weaponName), currentInput) {
-							choices = append(choices, &discordgo.ApplicationCommandOptionChoice{
-								Name:  fmt.Sprintf("%s (%s)", weaponName, weaponKey),
-								Value: weaponKey,
-							})
-						}
-					}
-				}
-
-				// Add shields
-				if armors, exists := char.Inventory[entities.EquipmentTypeArmor]; exists {
-					for _, armor := range armors {
-						if armorItem, ok := armor.(*entities.Armor); ok && armorItem.ArmorCategory == entities.ArmorCategoryShield {
-							shieldKey := armor.GetKey()
-							shieldName := armor.GetName()
-
-							// Filter based on current input
-							if currentInput == "" ||
-								strings.Contains(strings.ToLower(shieldKey), currentInput) ||
-								strings.Contains(strings.ToLower(shieldName), currentInput) {
-								choices = append(choices, &discordgo.ApplicationCommandOptionChoice{
-									Name:  fmt.Sprintf("%s (%s)", shieldName, shieldKey),
-									Value: shieldKey,
-								})
-							}
-						}
-					}
-				}
-
-				// Discord limits to 25 choices
-				if len(choices) > 25 {
-					choices = choices[:25]
-				}
-
-				// Send autocomplete response
-				err = s.InteractionRespond(i.Interaction, &discordgo.InteractionResponse{
-					Type: discordgo.InteractionApplicationCommandAutocompleteResult,
-					Data: &discordgo.InteractionResponseData{
-						Choices: choices,
-					},
-				})
-				if err != nil {
-					log.Printf("Error sending autocomplete response: %v", err)
-				}
 			}
 		}
 	}
