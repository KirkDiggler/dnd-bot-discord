--- conflicted
+++ resolved
@@ -8,11 +8,7 @@
 
 	"github.com/KirkDiggler/dnd-bot-discord/internal/entities"
 	"github.com/KirkDiggler/dnd-bot-discord/internal/services/ability"
-<<<<<<< HEAD
 	"github.com/KirkDiggler/dnd-bot-discord/internal/services/character"
-=======
-	charService "github.com/KirkDiggler/dnd-bot-discord/internal/services/character"
->>>>>>> b02aaefc
 	"github.com/KirkDiggler/dnd-bot-discord/internal/services/encounter"
 	"github.com/bwmarrin/discordgo"
 )
@@ -21,11 +17,7 @@
 type Handler struct {
 	encounterService encounter.Service
 	abilityService   ability.Service
-<<<<<<< HEAD
 	characterService character.Service
-=======
-	characterService charService.Service
->>>>>>> b02aaefc
 }
 
 // appendCombatEndMessage adds combat end information to an embed
@@ -58,11 +50,7 @@
 }
 
 // NewHandler creates a new combat handler
-<<<<<<< HEAD
 func NewHandler(encounterService encounter.Service, abilityService ability.Service, characterService character.Service) *Handler {
-=======
-func NewHandler(encounterService encounter.Service, abilityService ability.Service, characterService charService.Service) *Handler {
->>>>>>> b02aaefc
 	return &Handler{
 		encounterService: encounterService,
 		abilityService:   abilityService,
@@ -99,11 +87,8 @@
 		return h.handleLayOnHandsAmount(s, i, encounterID)
 	case "bonus_action":
 		return h.handleBonusAction(s, i, encounterID)
-<<<<<<< HEAD
 	case "bonus_target":
 		return h.handleBonusTarget(s, i, encounterID)
-=======
->>>>>>> b02aaefc
 	default:
 		return fmt.Errorf("unknown combat action: %s", action)
 	}
@@ -800,30 +785,15 @@
 	// Add player status field showing HP, AC, and active effects
 	statusValue := fmt.Sprintf("**HP:** %d/%d | **AC:** %d", playerCombatant.CurrentHP, playerCombatant.MaxHP, playerCombatant.AC)
 
-<<<<<<< HEAD
-	// Get character for bonus action info
-	var char *entities.Character
-	if h.characterService != nil {
-		if ch, err := h.characterService.GetByID(playerCombatant.CharacterID); err == nil {
-			char = ch
-		}
-	}
-
-	// Add bonus action info if we have character data
-	if char != nil && len(char.GetAvailableBonusActions()) > 0 {
-		var bonusActionsList []string
-		for _, ba := range char.GetAvailableBonusActions() {
-			bonusActionsList = append(bonusActionsList, fmt.Sprintf("• **%s**: %s", ba.Name, ba.Description))
-		}
-		statusValue += fmt.Sprintf("\n\n**🎯 Available Bonus Actions:**\n%s", strings.Join(bonusActionsList, "\n"))
-=======
 	// Get character data to check available bonus actions and action economy
 	var actionEconomyInfo string
 	var availableBonusActions []entities.BonusActionOption
+	var char *entities.Character
 	if playerCombatant.CharacterID != "" && h.characterService != nil {
 		// Get the character
-		char, err := h.characterService.GetByID(playerCombatant.CharacterID)
-		if err == nil && char != nil {
+		ch, err := h.characterService.GetByID(playerCombatant.CharacterID)
+		if err == nil && ch != nil {
+			char = ch
 			// Get action economy status
 			actionStatus := "✅ Available"
 			if char.Resources != nil && char.Resources.ActionEconomy.ActionUsed {
@@ -848,7 +818,6 @@
 				}
 			}
 		}
->>>>>>> b02aaefc
 	}
 
 	// Add status as first field
@@ -889,14 +858,6 @@
 	}
 
 	// Add bonus action buttons if available
-<<<<<<< HEAD
-	if char != nil && len(char.GetAvailableBonusActions()) > 0 {
-		var bonusActionButtons []discordgo.MessageComponent
-		for _, ba := range char.GetAvailableBonusActions() {
-			emoji := "👊" // Default for unarmed strike
-			if ba.ActionType == "weapon_attack" {
-				emoji = "🗡️" // For off-hand attack
-=======
 	if len(availableBonusActions) > 0 {
 		bonusActionButtons := []discordgo.MessageComponent{}
 		for i, ba := range availableBonusActions {
@@ -911,7 +872,6 @@
 				emoji = "👊"
 			case "weapon_attack":
 				emoji = "🗡️"
->>>>>>> b02aaefc
 			}
 
 			bonusActionButtons = append(bonusActionButtons, discordgo.Button{
@@ -924,17 +884,9 @@
 		}
 
 		if len(bonusActionButtons) > 0 {
-<<<<<<< HEAD
-			components = append([]discordgo.MessageComponent{
-				discordgo.ActionsRow{
-					Components: bonusActionButtons,
-				},
-			}, components...)
-=======
 			components = append(components, discordgo.ActionsRow{
 				Components: bonusActionButtons,
 			})
->>>>>>> b02aaefc
 		}
 	}
 
@@ -1079,22 +1031,12 @@
 	})
 }
 
-<<<<<<< HEAD
 // handleBonusAction handles bonus action button interactions
 func (h *Handler) handleBonusAction(s *discordgo.Session, i *discordgo.InteractionCreate, encounterID string) error {
 	// Parse bonus action key from custom ID: combat:bonus_action:encounterID:bonusActionKey
 	parts := parseCustomID(i.MessageComponentData().CustomID)
 	if len(parts) < 4 {
 		return respondError(s, i, "Invalid bonus action format", nil)
-=======
-// handleBonusAction handles bonus action button clicks
-func (h *Handler) handleBonusAction(s *discordgo.Session, i *discordgo.InteractionCreate, encounterID string) error {
-	// Extract the bonus action key from the custom ID
-	// Format: combat:bonus_action:encounterID:bonusActionKey
-	parts := strings.Split(i.MessageComponentData().CustomID, ":")
-	if len(parts) < 4 {
-		return respondError(s, i, "Invalid bonus action", nil)
->>>>>>> b02aaefc
 	}
 	bonusActionKey := parts[3]
 
@@ -1117,7 +1059,6 @@
 		return respondError(s, i, "You are not in this combat!", nil)
 	}
 
-<<<<<<< HEAD
 	// Verify it's the player's turn
 	current := enc.GetCurrentCombatant()
 	if current == nil || current.ID != playerCombatant.ID {
@@ -1355,29 +1296,10 @@
 	for _, c := range enc.Combatants {
 		if c.ID == targetID {
 			target = c
-=======
-	// Get the character
-	if playerCombatant.CharacterID == "" {
-		return respondError(s, i, "No character associated with combatant", nil)
-	}
-
-	char, err := h.characterService.GetByID(playerCombatant.CharacterID)
-	if err != nil {
-		return respondError(s, i, "Failed to get character", err)
-	}
-
-	// Check if the bonus action is available
-	availableBonusActions := char.GetAvailableBonusActions()
-	var selectedAction *entities.BonusActionOption
-	for _, ba := range availableBonusActions {
-		if ba.Key == bonusActionKey {
-			selectedAction = &ba
->>>>>>> b02aaefc
 			break
 		}
 	}
 
-<<<<<<< HEAD
 	if target == nil || !target.IsActive || target.CurrentHP <= 0 {
 		return respondEditError(s, i, "Invalid target", nil)
 	}
@@ -1721,65 +1643,4 @@
 	}
 
 	return result, nil
-=======
-	if selectedAction == nil {
-		return respondError(s, i, "Bonus action not available", nil)
-	}
-
-	// Execute the bonus action based on type
-	switch selectedAction.ActionType {
-	case "unarmed_strike":
-		// Martial Arts bonus unarmed strike
-		// TODO: Implement actual unarmed strike execution with target selection
-		log.Printf("[BONUS ACTION] %s uses Martial Arts unarmed strike", char.Name)
-	case "weapon_attack":
-		// Two-weapon fighting off-hand attack
-		// TODO: Implement actual off-hand weapon attack with target selection
-		log.Printf("[BONUS ACTION] %s uses off-hand weapon attack", char.Name)
-	default:
-		return respondError(s, i, fmt.Sprintf("Unknown bonus action type: %s", selectedAction.ActionType), nil)
-	}
-
-	// Mark the bonus action as used
-	if !char.UseBonusAction(bonusActionKey) {
-		return respondError(s, i, "Failed to use bonus action", nil)
-	}
-
-	// Save character to persist the bonus action usage
-	if err := h.characterService.UpdateEquipment(char); err != nil {
-		log.Printf("Failed to save character after bonus action: %v", err)
-		return respondError(s, i, "Failed to save character state after bonus action execution", err)
-		// Notify the user but don't fail the entire operation
-		embed := &discordgo.MessageEmbed{
-			Title:       "⚠️ Warning",
-			Description: "Bonus action was used but failed to save. It may not persist if the bot restarts.",
-			Color:       0xFFFF00, // Yellow
-			Footer: &discordgo.MessageEmbedFooter{
-				Text: "Please report this issue if it persists",
-			},
-		}
-
-		return s.InteractionRespond(i.Interaction, &discordgo.InteractionResponse{
-			Type: discordgo.InteractionResponseUpdateMessage,
-			Data: &discordgo.InteractionResponseData{
-				Embeds: []*discordgo.MessageEmbed{embed},
-				Components: []discordgo.MessageComponent{
-					discordgo.ActionsRow{
-						Components: []discordgo.MessageComponent{
-							discordgo.Button{
-								Label:    "Back to Actions",
-								Style:    discordgo.PrimaryButton,
-								CustomID: fmt.Sprintf("combat:my_actions:%s", encounterID),
-								Emoji:    &discordgo.ComponentEmoji{Name: "🎯"},
-							},
-						},
-					},
-				},
-			},
-		})
-	}
-
-	// Update the action controller
-	return h.handleMyActions(s, i, encounterID)
->>>>>>> b02aaefc
 }