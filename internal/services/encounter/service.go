--- conflicted
+++ resolved
@@ -133,15 +133,12 @@
 	DamageRolls []int // Individual damage dice rolls
 	DamageBonus int
 
-<<<<<<< HEAD
 	// Sneak attack information
 	SneakAttackDamage int
 	SneakAttackDice   int // Number of d6s rolled
-=======
 	// Weapon damage dice info (for proper display)
 	WeaponDiceCount int
 	WeaponDiceSize  int
->>>>>>> 642744ad
 
 	// Combatant information
 	AttackerName string
