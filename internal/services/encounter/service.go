--- conflicted
+++ resolved
@@ -241,21 +241,14 @@
 
 	// Register event handlers if event bus is available
 	if cfg.EventBus != nil {
-<<<<<<< HEAD
 		// Old style handlers still work
-=======
-		// Spell damage handler
->>>>>>> 2880bae3
 		spellDamageHandler := NewSpellDamageHandler(svc)
 		cfg.EventBus.Subscribe(events.OnSpellDamage, spellDamageHandler)
 
 		// Status effect handler
 		statusEffectHandler := NewStatusEffectHandler(svc)
 		cfg.EventBus.Subscribe(events.OnStatusApplied, statusEffectHandler)
-<<<<<<< HEAD
-
-=======
->>>>>>> 2880bae3
+
 	}
 
 	return svc
@@ -837,11 +830,8 @@
 		}
 
 		// Emit BeforeAttackRoll event
-<<<<<<< HEAD
 		// TODO: Extract event emission logic into helper function to reduce duplication
 		// This pattern is repeated for BeforeAttackRoll, OnAttackRoll, and AfterAttackRoll
-=======
->>>>>>> 2880bae3
 		if s.eventBus != nil {
 			// Get weapon name for the event
 			weaponName := "Unarmed Strike"
@@ -2074,19 +2064,12 @@
 		log.Printf("StatusEffectHandler: Applying vicious mockery disadvantage to target %s", targetID)
 
 		// First check if target is a player character
-<<<<<<< HEAD
 		// If event.Target is not nil, it's a player character (CharacterEntityAdapter)
 		// If event.Target is nil, the target is a monster (MonsterEntityAdapter)
-		if event.Target != nil {
-			// For players, the effect is handled through character.Resources.ActiveEffects
-			// This is already done in the vicious_mockery.go ApplyViciousMockeryDisadvantage function
-			log.Printf("StatusEffectHandler: Target is a player character, effect already applied to character")
-=======
 		if event.Target != nil && event.Target.OwnerID != "" {
 			// For players, the effect is handled through character.Resources.ActiveEffects
 			// This is already done in the vicious_mockery.go ApplyViciousMockeryDisadvantage function
 			log.Printf("StatusEffectHandler: Target is a player, effect already applied to character")
->>>>>>> 2880bae3
 			return nil
 		}
 
